# Copyright (c) 2018 Intel Corporation

# Licensed under the Apache License, Version 2.0 (the "License");
# you may not use this file except in compliance with the License.
# You may obtain a copy of the License at

#      http://www.apache.org/licenses/LICENSE-2.0

# Unless required by applicable law or agreed to in writing, software
# distributed under the License is distributed on an "AS IS" BASIS,
# WITHOUT WARRANTIES OR CONDITIONS OF ANY KIND, either express or implied.
# See the License for the specific language governing permissions and
# limitations under the License.

topologies:
#
# PUBLIC TOPOLOGIES
#
  - name: "densenet-121"
    description: "DenseNet-121 (https://github.com/shicai/DenseNet-Caffe). The following Caffe patch must be used to be able to convert this model: https://github.com/BVLC/caffe/pull/3057/files"
    files:
      - name: densenet-121.prototxt
        sha256: baeed2a423794c2c8dc1a80ad96e961112224fa1d319d535735ba93a2b535170
        source: https://raw.githubusercontent.com/shicai/DenseNet-Caffe/a68651c0b91d8dcb7c0ecd39d1fc76da523baf8a/DenseNet_121.prototxt
      - name: densenet-121.caffemodel
        size: 32303870
        sha256: c6a6ec988d76c468c3f67501a23a39ec7bf6ebe6729fd99496a15d0e845478b2
        source:
          $type: google_drive
          id: 0B7ubpZO7HnlCcHlfNmJkU2VPelE
    output: "classification/densenet/121/caffe/"
    model_optimizer_args:
      - --framework=caffe
      - --data_type=FP32
      - --input_shape=[1,3,224,224]
      - --input=data
      - --mean_values=data[103.94,116.78,123.68]
      - --scale_values=data[58.8235294117647]
      - --output=fc6
      - --input_model=$dl_dir/densenet-121.caffemodel
      - --input_proto=$dl_dir/densenet-121.prototxt
    framework: caffe
    license: https://raw.githubusercontent.com/liuzhuang13/DenseNet/master/LICENSE

  - name: "densenet-161"
    description: "DenseNet-161 (https://github.com/shicai/DenseNet-Caffe). The following Caffe patch must be used to be able to convert this model: https://github.com/BVLC/caffe/pull/3057/files"
    files:
      - name: densenet-161.prototxt
        sha256: a193e029d66112b077ed29e8b8d36d0bae0593a7f3c64125a433937b5f035b69
        source: https://raw.githubusercontent.com/shicai/DenseNet-Caffe/a68651c0b91d8dcb7c0ecd39d1fc76da523baf8a/DenseNet_161.prototxt
      - name: densenet-161.caffemodel
        size: 115676075
        sha256: e124d9a8f2284f4ab160569139217f709f21be6fc132c865b6a55cb8cae7d6b5
        source:
          $type: google_drive
          id: 0B7ubpZO7HnlCa0phRGJIRERoTXM
    output: "classification/densenet/161/caffe"
    model_optimizer_args:
      - --framework=caffe
      - --data_type=FP32
      - --input_shape=[1,3,224,224]
      - --input=data
      - --mean_values=data[103.94,116.78,123.68]
      - --scale_values=data[58.8235294117647]
      - --output=fc6
      - --input_model=$dl_dir/densenet-161.caffemodel
      - --input_proto=$dl_dir/densenet-161.prototxt
    framework: caffe
    license: https://raw.githubusercontent.com/liuzhuang13/DenseNet/master/LICENSE

  - name: "densenet-169"
    description: "DenseNet-169 (https://github.com/shicai/DenseNet-Caffe). The following Caffe patch must be used to be able to convert this model: https://github.com/BVLC/caffe/pull/3057/files"
    files:
      - name: densenet-169.prototxt
        sha256: dfb577c17d67327be70dba8f2810dbeec4f7edb836779c8055ec8f408b0a2cbc
        source: https://raw.githubusercontent.com/shicai/DenseNet-Caffe/a68651c0b91d8dcb7c0ecd39d1fc76da523baf8a/DenseNet_169.prototxt
      - name: densenet-169.caffemodel
        size: 57307526
        sha256: 8d45f2ab15f6329e2f80004692c58129cc4875ffe43ddf59433ebc2216189f15
        source:
          $type: google_drive
          id: 0B7ubpZO7HnlCRWVVdUJjVVAyQXc
    output: "classification/densenet/169/caffe"
    model_optimizer_args:
      - --framework=caffe
      - --data_type=FP32
      - --input_shape=[1,3,224,224]
      - --input=data
      - --mean_values=data[103.94,116.78,123.68]
      - --scale_values=data[58.8235294117647]
      - --output=fc6
      - --input_model=$dl_dir/densenet-169.caffemodel
      - --input_proto=$dl_dir/densenet-169.prototxt
    framework: caffe
    license: https://raw.githubusercontent.com/liuzhuang13/DenseNet/master/LICENSE

  - name: "densenet-201"
    description: "DenseNet-201 (https://github.com/shicai/DenseNet-Caffe). The following Caffe patch must be used to be able to convert this model: https://github.com/BVLC/caffe/pull/3057/files"
    files:
      - name: densenet-201.prototxt
        sha256: 8edf61f867491315bc3780a41f74392c2a31042d20932eb145424a2dc8c6f8f7
        source: https://raw.githubusercontent.com/shicai/DenseNet-Caffe/a68651c0b91d8dcb7c0ecd39d1fc76da523baf8a/DenseNet_201.prototxt
      - name: densenet-201.caffemodel
        size: 81062969
        sha256: ba464965293d4dd5557085d57ec810bf353de362dd90e1b8293e6f0707978e4a
        source:
          $type: google_drive
          id: 0B7ubpZO7HnlCV3pud2oyR3lNMWs
    output: "classification/densenet/201/caffe"
    model_optimizer_args:
      - --framework=caffe
      - --data_type=FP32
      - --input_shape=[1,3,224,224]
      - --input=data
      - --mean_values=data[103.94,116.78,123.68]
      - --scale_values=data[58.8235294117647]
      - --output=fc6
      - --input_model=$dl_dir/densenet-201.caffemodel
      - --input_proto=$dl_dir/densenet-201.prototxt
    framework: caffe
    license: https://raw.githubusercontent.com/liuzhuang13/DenseNet/master/LICENSE

  - name: "squeezenet1.0"
    description: "SqueezeNet v1.0 (https://github.com/DeepScale/SqueezeNet/tree/master/SqueezeNet_v1.0)"
    files:
      - name: squeezenet1.0.prototxt
        sha256: 6e4ecef2a27347e226a5ef8be31d6d1b9d19f5a40afa1986ec259fd5fa3bd91c
        source: https://raw.githubusercontent.com/DeepScale/SqueezeNet/a47b6f13d30985279789d08053d37013d67d131b/SqueezeNet_v1.0/deploy.prototxt
      - name: squeezenet1.0.caffemodel
        sha256: 9ff8035aada1f9ffa880b35252680d971434b141ec9fbacbe88309f0f9a675ce
        source: https://github.com/DeepScale/SqueezeNet/raw/a47b6f13d30985279789d08053d37013d67d131b/SqueezeNet_v1.0/squeezenet_v1.0.caffemodel
    output: "classification/squeezenet/1.0/caffe"
    postprocessing:
      - $type: regex_replace
        file: squeezenet1.0.prototxt
        pattern: 'dim: 10'
        replacement: 'dim: 1'
    model_optimizer_args:
      - --framework=caffe
      - --data_type=FP32
      - --input_shape=[1,3,227,227]
      - --input=data
      - --mean_values=data[104.0,117.0,123.0]
      - --output=prob
      - --input_model=$dl_dir/squeezenet1.0.caffemodel
      - --input_proto=$dl_dir/squeezenet1.0.prototxt
    framework: caffe
    license: https://raw.githubusercontent.com/DeepScale/SqueezeNet/master/LICENSE

  - name: "squeezenet1.1"
    description: "SqueezeNet v1.1 (https://github.com/DeepScale/SqueezeNet/tree/master/SqueezeNet_v1.1)"
    files:
      - name: squeezenet1.1.prototxt
        sha256: d041bfb2ab4b32fda4ff6c6966684132f2924e329916aa5bfe9285c6b23e3d1c
        source: https://raw.githubusercontent.com/DeepScale/SqueezeNet/a47b6f13d30985279789d08053d37013d67d131b/SqueezeNet_v1.1/deploy.prototxt
      - name: squeezenet1.1.caffemodel
        sha256: 72b912ace512e8621f8ff168a7d72af55910d3c7c9445af8dfbff4c2ee960142
        source: https://github.com/DeepScale/SqueezeNet/raw/a47b6f13d30985279789d08053d37013d67d131b/SqueezeNet_v1.1/squeezenet_v1.1.caffemodel
    output: "classification/squeezenet/1.1/caffe"
    postprocessing:
      - $type: regex_replace
        file: squeezenet1.1.prototxt
        pattern: 'dim: 10'
        replacement: 'dim: 1'
    model_optimizer_args:
      - --framework=caffe
      - --data_type=FP32
      - --input_shape=[1,3,227,227]
      - --input=data
      - --mean_values=data[104.0,117.0,123.0]
      - --output=prob
      - --input_model=$dl_dir/squeezenet1.1.caffemodel
      - --input_proto=$dl_dir/squeezenet1.1.prototxt
    framework: caffe
    license: https://raw.githubusercontent.com/DeepScale/SqueezeNet/master/LICENSE

  - name: "mtcnn-p"
    description: "MTCNN-Proposal Network (https://github.com/DuinoDu/mtcnn/tree/master/model https://arxiv.org/ftp/arxiv/papers/1604/1604.02878.pdf)"
    files:
      - name: mtcnn-p.prototxt
        sha256: adc1756d8515d3ca3a6a186c0fadab66fcae04bd8d3c6388e2fe8797a626dde4
        source: https://raw.githubusercontent.com/DuinoDu/mtcnn/db5bd8f02023f8d37913140fd2bf2749c2dbf266/model/det1.prototxt
      - name: mtcnn-p.caffemodel
        sha256: d6085e7f48ba7e6b6f1b58964595f6bce5b97bcc4866751f7b4bdc98f920c096
        source: https://github.com/DuinoDu/mtcnn/raw/db5bd8f02023f8d37913140fd2bf2749c2dbf266/model/det1.caffemodel
    output: "object_detection/common/mtcnn/p/caffe"
    postprocessing:
      - $type: regex_replace
        file: mtcnn-p.prototxt
        pattern: 'dim: 12'
        replacement: 'dim: 720'
        count: 1
      - $type: regex_replace
        file: mtcnn-p.prototxt
        pattern: 'dim: 12'
        replacement: 'dim: 1280'
        count: 1
    model_optimizer_args:
      - --framework=caffe
      - --data_type=FP32
      - --input_shape=[1,3,720,1280]
      - --input=data
      - --output=prob1
      - --input_model=$dl_dir/mtcnn-p.caffemodel
      - --input_proto=$dl_dir/mtcnn-p.prototxt
    framework: caffe
    license: https://raw.githubusercontent.com/DuinoDu/mtcnn/master/LICENSE

  - name: "mtcnn-r"
    description: "MTCNN-Refine Network (https://github.com/DuinoDu/mtcnn/tree/master/model https://arxiv.org/ftp/arxiv/papers/1604/1604.02878.pdf)"
    files:
      - name: mtcnn-r.prototxt
        sha256: 077686e89e606354f425366afdb2018777d93c6450b50e2c12301f8a97f6bb47
        source: https://raw.githubusercontent.com/DuinoDu/mtcnn/db5bd8f02023f8d37913140fd2bf2749c2dbf266/model/det2.prototxt
      - name: mtcnn-r.caffemodel
        sha256: 39b20f7a57bb8176cc9466cea4dfd52da6a6f876de60c7ab222a309f2d0ca08c
        source: https://github.com/DuinoDu/mtcnn/raw/db5bd8f02023f8d37913140fd2bf2749c2dbf266/model/det2.caffemodel
    output: "object_detection/common/mtcnn/r/caffe"
    model_optimizer_args:
      - --framework=caffe
      - --data_type=FP32
      - --input_shape=[1,3,24,24]
      - --input=data
      - --output=prob1
      - --input_model=$dl_dir/mtcnn-r.caffemodel
      - --input_proto=$dl_dir/mtcnn-r.prototxt
    framework: caffe
    license: https://raw.githubusercontent.com/DuinoDu/mtcnn/master/LICENSE

  - name: "mtcnn-o"
    description: "MTCNN-Output Network (https://github.com/DuinoDu/mtcnn/tree/master/model https://arxiv.org/ftp/arxiv/papers/1604/1604.02878.pdf)"
    files:
      - name: mtcnn-o.prototxt
        sha256: a8385a3aad241acf5902b79466f9a359ea9f03a3b6dcbe1e1efa050908cf7d04
        source: https://raw.githubusercontent.com/DuinoDu/mtcnn/db5bd8f02023f8d37913140fd2bf2749c2dbf266/model/det3.prototxt
      - name: mtcnn-o.caffemodel
        sha256: 9d6098829a4d6d318f37cec42142465637fafe4c673f2e93b69495bf7ca23d2d
        source: https://github.com/DuinoDu/mtcnn/raw/db5bd8f02023f8d37913140fd2bf2749c2dbf266/model/det3.caffemodel
    output: "object_detection/common/mtcnn/o/caffe"
    model_optimizer_args:
      - --framework=caffe
      - --data_type=FP32
      - --input_shape=[1,3,48,48]
      - --input=data
      - --output=prob1
      - --input_model=$dl_dir/mtcnn-o.caffemodel
      - --input_proto=$dl_dir/mtcnn-o.prototxt
    framework: caffe
    license: https://raw.githubusercontent.com/DuinoDu/mtcnn/master/LICENSE

  - name: "mobilenet-ssd"
    description: "Common object detection architecture (https://github.com/chuanqi305/MobileNet-SSD)"
    files:
      - name: mobilenet-ssd.prototxt
        sha256: e781559c4f5beaec2a486ccd952af5b6fa408e9498761bf5f4fb80b4e9f0d25e
        source: https://raw.githubusercontent.com/chuanqi305/MobileNet-SSD/ba00fc987b3eb0ba87bb99e89bf0298a2fd10765/MobileNetSSD_deploy.prototxt
      - name: mobilenet-ssd.caffemodel
        size: 23147564
        sha256: 761c86fbae3d8361dd454f7c740a964f62975ed32f4324b8b85994edec30f6af
        source:
          $type: google_drive
          id: 0B3gersZ2cHIxRm5PMWRoTkdHdHc
    output: "object_detection/common/mobilenet-ssd/caffe"
    model_optimizer_args:
      - --framework=caffe
      - --data_type=FP32
      - --input_shape=[1,3,300,300]
      - --input=data
      - --mean_values=data[127.5,127.5,127.5]
      - --scale_values=data[127.50223128904757]
      - --output=detection_out
      - --input_model=$dl_dir/mobilenet-ssd.caffemodel
      - --input_proto=$dl_dir/mobilenet-ssd.prototxt
    framework: caffe
    license: https://raw.githubusercontent.com/tensorflow/models/master/LICENSE

  - name: "vgg19"
    description: "VGG Net-E (https://arxiv.org/pdf/1409.1556.pdf)"
    files:
      - name: vgg19.prototxt
        sha256: e7c9da46d837dd91049ddab46a57933a488e3d8a42162cdef51ab1edeff99725
        source: https://gist.githubusercontent.com/ksimonyan/3785162f95cd2d5fee77/raw/f02f8769e64494bcd3d7e97d5d747ac275825721/VGG_ILSVRC_19_layers_deploy.prototxt
      - name: vgg19.caffemodel
        sha256: 31b4c627c40c6ee151325f079b7ac557fddbd1f79af932888796127a4f4f6954
        source: http://www.robots.ox.ac.uk/~vgg/software/very_deep/caffe/VGG_ILSVRC_19_layers.caffemodel
    output: "classification/vgg/19/caffe"
    postprocessing:
      - $type: regex_replace
        file: vgg19.prototxt
        pattern: 'dim: 10'
        replacement: 'dim: 1'
    model_optimizer_args:
      - --framework=caffe
      - --data_type=FP32
      - --input_shape=[1,3,224,224]
      - --input=data
      - --mean_values=data[103.939,116.779,123.68]
      - --output=prob
      - --input_model=$dl_dir/vgg19.caffemodel
      - --input_proto=$dl_dir/vgg19.prototxt
    framework: caffe
    license: https://raw.githubusercontent.com/keras-team/keras/master/LICENSE

  - name: "vgg16"
    description: "VGG Net-D (https://arxiv.org/pdf/1409.1556.pdf)"
    files:
      - name: vgg16.prototxt
        sha256: 9fdb04e3f5b9224af473e82441b05b76368dfa6dc841e80655303823e9770962
        source: https://gist.githubusercontent.com/ksimonyan/211839e770f7b538e2d8/raw/0067c9b32f60362c74f4c445a080beed06b07eb3/VGG_ILSVRC_16_layers_deploy.prototxt
      - name: vgg16.caffemodel
        sha256: a6196bc498e45ea4cb2637114ae8db9410cf1556fd60a55ae93272371beba197
        source: http://www.robots.ox.ac.uk/~vgg/software/very_deep/caffe/VGG_ILSVRC_16_layers.caffemodel
    output: "classification/vgg/16/caffe"
    postprocessing:
      - $type: regex_replace
        file: vgg16.prototxt
        pattern: 'dim: 10'
        replacement: 'dim: 1'
    model_optimizer_args:
      - --framework=caffe
      - --data_type=FP32
      - --input_shape=[1,3,224,224]
      - --input=data
      - --mean_values=data[103.939,116.779,123.68]
      - --output=prob
      - --input_model=$dl_dir/vgg16.caffemodel
      - --input_proto=$dl_dir/vgg16.prototxt
    framework: caffe
    license: https://raw.githubusercontent.com/keras-team/keras/master/LICENSE

  - name: "ssd512"
    description: "SSD-512 (https://arxiv.org/pdf/1512.02325.pdf)"
    files:
      - name: ssd512.tar.gz
        size: 100991061
        sha256: 2d98a6ddd5b4cb0ba59a37fe5d50020457cfe104d45873c3ea43d1e6dcddd12d
        source:
          $type: google_drive
          id: 0BzKzrI_SkD1_MjFjNTlnempHNWs
    output: "object_detection/common/ssd/512/caffe"
    postprocessing:
      - $type: unpack_archive
        format: gztar
        file: ssd512.tar.gz
      - $type: regex_replace
        file: models/VGGNet/VOC0712Plus/SSD_512x512/deploy.prototxt
        pattern: ' +save_output_param \{.*\n.*\n +\}\n'
        replacement: ''
    model_optimizer_args:
      - --framework=caffe
      - --data_type=FP32
      - --input_shape=[1,3,512,512]
      - --input=data
      - --mean_values=data[104.0,117.0,123.0]
      - --output=detection_out
      - --input_model=$dl_dir/models/VGGNet/VOC0712Plus/SSD_512x512/VGG_VOC0712Plus_SSD_512x512_iter_240000.caffemodel
      - --input_proto=$dl_dir/models/VGGNet/VOC0712Plus/SSD_512x512/deploy.prototxt
    framework: caffe
    license: https://raw.githubusercontent.com/weiliu89/caffe/ssd/LICENSE

  - name: "ssd300"
    description: "SSD-300 (https://arxiv.org/pdf/1512.02325.pdf)"
    files:
      - name: ssd300.tar.gz
        size: 97789219
        sha256: e3eb9794a33eb77e6798f396df453123c249a1df554e42a3302eb4aa20a8f2ee
        source:
          $type: google_drive
          id: 0BzKzrI_SkD1_TkFPTEQ1Z091SUE
    output: "object_detection/common/ssd/300/caffe"
    postprocessing:
      - $type: unpack_archive
        format: gztar
        file: ssd300.tar.gz
      - $type: regex_replace
        file: models/VGGNet/VOC0712Plus/SSD_300x300_ft/deploy.prototxt
        pattern: ' +save_output_param \{.*\n.*\n +\}\n'
        replacement: ''
    model_optimizer_args:
      - --framework=caffe
      - --data_type=FP32
      - --input_shape=[1,3,300,300]
      - --input=data
      - --mean_values=data[104.0,117.0,123.0]
      - --output=detection_out
      - --input_model=$dl_dir/models/VGGNet/VOC0712Plus/SSD_300x300_ft/VGG_VOC0712Plus_SSD_300x300_ft_iter_160000.caffemodel
      - --input_proto=$dl_dir/models/VGGNet/VOC0712Plus/SSD_300x300_ft/deploy.prototxt
    framework: caffe
    license: https://raw.githubusercontent.com/weiliu89/caffe/ssd/LICENSE

  - name: "inception-resnet-v2"
    description: "Inception-ResNet V2 architecture (https://arxiv.org/pdf/1602.07261.pdf)"
    files:
      - name: inception-resnet-v2.prototxt
        size: 192362
        sha256: 8d53ee1f4112716e3e53d65ddc1936eeb6ca8f26d49cdb1129aba3bb78bdc209
        source:
          $type: google_drive
          id: 0B9mkjlmP0d7zUXhsMmI4cWR6MmM
      - name: inception-resnet-v2.caffemodel
        size: 223511172
        sha256: 1027d403ba8bf6211ca0d25f4b9ec6d4357d1407a812835b741004d5ad308b92
        source:
          $type: google_drive
          id: 0B9mkjlmP0d7zNmY5eXZhLUhzQVE
    output: "classification/inception-resnet/v2/caffe"
    model_optimizer_args:
      - --framework=caffe
      - --data_type=FP32
      - --input_shape=[1,3,299,299]
      - --input=data
      - --mean_values=data[128.0,128.0,128.0]
      - --scale_values=data[128.0]
      - --output=prob
      - --input_model=$dl_dir/inception-resnet-v2.caffemodel
      - --input_proto=$dl_dir/inception-resnet-v2.prototxt
    framework: caffe
    license: https://raw.githubusercontent.com/soeaver/caffe-model/master/LICENSE

  - name: "googlenet-v1"
    description: "GoogleNet v1 (Inception v1) (https://arxiv.org/pdf/1409.4842.pdf)"
    files:
      - name: googlenet-v1.prototxt
        sha256: fa36cd4112a3240a29600a5aa35333f31bec33daa1a6085b0af308a9f50f0c50
        source: https://raw.githubusercontent.com/BVLC/caffe/88c96189bcbf3853b93e2b65c7b5e4948f9d5f67/models/bvlc_googlenet/deploy.prototxt
      - name: googlenet-v1.caffemodel
        sha256: 6f7101e3a2183738a7125a0c5021ba82a1feb4228c5ca0924d991b6daf6f6fad
        source: http://dl.caffe.berkeleyvision.org/bvlc_googlenet.caffemodel
    output: "classification/googlenet/v1/caffe"
    postprocessing:
      - $type: regex_replace
        file: googlenet-v1.prototxt
        pattern: 'dim: 10'
        replacement: 'dim: 1'
    model_optimizer_args:
      - --framework=caffe
      - --data_type=FP32
      - --input_shape=[1,3,224,224]
      - --input=data
      - --mean_values=data[104.0,117.0,123.0]
      - --output=prob
      - --input_model=$dl_dir/googlenet-v1.caffemodel
      - --input_proto=$dl_dir/googlenet-v1.prototxt
    framework: caffe
    license: https://raw.githubusercontent.com/BVLC/caffe/master/LICENSE

  - name: "googlenet-v2"
    description: "GoogleNet v2 (Inception v2) (https://arxiv.org/pdf/1502.03167.pdf)"
    files:
      - name: googlenet-v2.prototxt
        sha256: 18c77f01cca83c4cee973bfd8739968210dd6a1e5af1b857faaec230c5aa7d5a
        source: https://raw.githubusercontent.com/lim0606/caffe-googlenet-bn/d19caf526b7d8cad873ff91ba4cea602eadd58b3/deploy.prototxt
      - name: googlenet-v2.caffemodel
        sha256: c6581a8e60e5ae8962183ff019986fc9dfacc5e5bd5247d76a0ff7fae8e0409a
        source: https://github.com/lim0606/caffe-googlenet-bn/raw/d19caf526b7d8cad873ff91ba4cea602eadd58b3/snapshots/googlenet_bn_stepsize_6400_iter_1200000.caffemodel
    output: "classification/googlenet/v2/caffe"
    postprocessing:
      - $type: regex_replace
        file: googlenet-v2.prototxt
        pattern: 'dim: 10'
        replacement: 'dim: 1'
      - $type: regex_replace
        file: googlenet-v2.prototxt
        pattern: 'layers \{'
        replacement: 'layer {'
    model_optimizer_args:
      - --framework=caffe
      - --data_type=FP32
      - --input_shape=[1,3,224,224]
      - --input=data
      - --mean_values=data[104.0,117.0,123.0]
      - --output=prob
      - --input_model=$dl_dir/googlenet-v2.caffemodel
      - --input_proto=$dl_dir/googlenet-v2.prototxt
    framework: caffe
    license: https://raw.githubusercontent.com/lim0606/caffe-googlenet-bn/master/README.md

  - name: "googlenet-v4"
    description: "GoogleNet v4 (Inception v4)"
    files:
      - name: googlenet-v4.prototxt
        size: 86534
        sha256: 2213d8729839cd015c4b0335d91da1cf4a034627fadedcdb5bf8ac347c4896d9
        source:
          $type: google_drive
          id: 0B9mkjlmP0d7zWEJsRl9zeTQ1NzA
      - name: googlenet-v4.caffemodel
        size: 170777072
        sha256: 6ff248c1215a9fc14ac7ccd44b03da35e41e50bde054ba201bd9c737522996c3
        source:
          $type: google_drive
          id: 0B9mkjlmP0d7zeG1HREVMR2F3WmM
    output: "classification/googlenet/v4/caffe"
    model_optimizer_args:
      - --framework=caffe
      - --data_type=FP32
      - --input_shape=[1,3,299,299]
      - --input=data
      - --mean_values=data[128.0,128.0,128.0]
      - --scale_values=data[128.0]
      - --output=prob
      - --input_model=$dl_dir/googlenet-v4.caffemodel
      - --input_proto=$dl_dir/googlenet-v4.prototxt
    framework: caffe
    license: https://raw.githubusercontent.com/soeaver/caffe-model/master/LICENSE

  - name: "alexnet"
    description: "AlexNet (http://papers.nips.cc/paper/4824-imagenet-classification-with-deep-convolutional-neural-networks.pdf)"
    files:
      - name: alexnet.prototxt
        sha256: b564ba76416b4ac1e062c6621cbd80d9c19304ba152d9d791c75870f3182c4fa
        source: https://raw.githubusercontent.com/BVLC/caffe/88c96189bcbf3853b93e2b65c7b5e4948f9d5f67/models/bvlc_alexnet/deploy.prototxt
      - name: alexnet.caffemodel
        sha256: 4bff209a9837298157915ef50a4831a59636a6ca1a6b8ebacd990c3a5f3053e0
        source: http://dl.caffe.berkeleyvision.org/bvlc_alexnet.caffemodel
    output: "classification/alexnet/caffe"
    postprocessing:
      - $type: regex_replace
        file: alexnet.prototxt
        pattern: 'dim: 10'
        replacement: 'dim: 1'
    model_optimizer_args:
      - --framework=caffe
      - --data_type=FP32
      - --input_shape=[1,3,227,227]
      - --input=data
      - --mean_values=data[104.0,117.0,123.0]
      - --output=prob
      - --input_model=$dl_dir/alexnet.caffemodel
      - --input_proto=$dl_dir/alexnet.prototxt
    framework: caffe
    license: https://raw.githubusercontent.com/BVLC/caffe/master/models/bvlc_alexnet/readme.md

  - name: "ssd_mobilenet_v2_coco"
    description: "MobileNetV2 object detection architecture (https://arxiv.org/pdf/1801.04381.pdf) pre-trained on the COCO dataset"
    files:
      - name: ssd_mobilenet_v2_coco.tar.gz
        sha256: b9380178b2e35333f1a735e39745928488bdabeb9ed20bc6fa07af8172cb5adc
        source: http://download.tensorflow.org/models/object_detection/ssd_mobilenet_v2_coco_2018_03_29.tar.gz
    output: "object_detection/common/ssd_mobilenet_v2_coco/tf"
    postprocessing:
      - $type: unpack_archive
        format: gztar
        file: ssd_mobilenet_v2_coco.tar.gz
    model_optimizer_args:
      - --framework=tf
      - --data_type=FP32
      - --reverse_input_channels
      - --input_shape=[1,300,300,3]
      - --input=image_tensor
      - --tensorflow_use_custom_operations_config=$mo_dir/extensions/front/tf/ssd_v2_support.json
      - --tensorflow_object_detection_api_pipeline_config=$dl_dir/ssd_mobilenet_v2_coco_2018_03_29/pipeline.config
      - --output=detection_classes,detection_scores,detection_boxes,num_detections
      - --input_model=$dl_dir/ssd_mobilenet_v2_coco_2018_03_29/frozen_inference_graph.pb
    framework: tf
    license: https://raw.githubusercontent.com/tensorflow/models/master/LICENSE

  - name: "resnet-50"
    description: "ResNet-50 (https://arxiv.org/pdf/1512.03385.pdf)"
    files:
      - name: resnet-50.prototxt
        size: 32500
        sha256: 2f8fb64f68c6bcda94eb2640f80aed94efb91664122e72a6b7587012cc57dedc
        source: https://onedrive.live.com/download?cid=4006CBB8476FF777&resid=4006CBB8476FF777%2117891&authkey=AAFW2-FVoxeVRck
      - name: resnet-50.caffemodel
        size: 102462397
        sha256: 44ee2b08816cede2b7aaa047888df07dcab52f73399aa1c8bef05a17bfdd4888
        source: https://onedrive.live.com/download?cid=4006CBB8476FF777&resid=4006CBB8476FF777%2117895&authkey=AAFW2-FVoxeVRck
    output: "classification/resnet/v1/50/caffe/"
    model_optimizer_args:
      - --framework=caffe
      - --data_type=FP32
      - --input_shape=[1,3,224,224]
      - --input=data
      - --output=prob
      - --input_model=$dl_dir/resnet-50.caffemodel
      - --input_proto=$dl_dir/resnet-50.prototxt
    framework: caffe
    license: https://raw.githubusercontent.com/KaimingHe/deep-residual-networks/master/LICENSE

  - name: "resnet-101"
    description: "ResNet-101 (https://arxiv.org/pdf/1512.03385.pdf)"
    files:
      - name: resnet-101.prototxt
        size: 65439
        sha256: 5df4375748076544e6cc4bfde7885e633312b5ed529d65cc2ff6573a819ea972
        source: https://onedrive.live.com/download?cid=4006CBB8476FF777&resid=4006CBB8476FF777%2117892&authkey=AAFW2-FVoxeVRck
      - name: resnet-101.caffemodel
        size: 178662602
        sha256: 2847d93346d7928ec1f257f49f60ea53e9075c15265c494469610e67ffb7f2e2
        source: https://onedrive.live.com/download?cid=4006CBB8476FF777&resid=4006CBB8476FF777%2117896&authkey=AAFW2-FVoxeVRck
    output: "classification/resnet/v1/101/caffe/"
    model_optimizer_args:
      - --framework=caffe
      - --data_type=FP32
      - --input_shape=[1,3,224,224]
      - --input=data
      - --output=prob
      - --input_model=$dl_dir/resnet-101.caffemodel
      - --input_proto=$dl_dir/resnet-101.prototxt
    framework: caffe
    license: https://raw.githubusercontent.com/KaimingHe/deep-residual-networks/master/LICENSE

  - name: "resnet-152"
    description: "ResNet-152 (https://arxiv.org/pdf/1512.03385.pdf)"
    files:
      - name: resnet-152.prototxt
        size: 98034
        sha256: 9e0fc0df6ac038048a87c63d56fd534471b6b4f39d55651beaf201763e028489
        source: https://onedrive.live.com/download?cid=4006CBB8476FF777&resid=4006CBB8476FF777%2117893&authkey=AAFW2-FVoxeVRck
      - name: resnet-152.caffemodel
        size: 241444171
        sha256: 6253c4c4132c0b25c112b166629aa57dcaeec044a4c68ac9f003b6c801329d55
        source: https://onedrive.live.com/download?cid=4006CBB8476FF777&resid=4006CBB8476FF777%2117897&authkey=AAFW2-FVoxeVRck
    output: "classification/resnet/v1/152/caffe/"
    model_optimizer_args:
      - --framework=caffe
      - --data_type=FP32
      - --input_shape=[1,3,224,224]
      - --input=data
      - --output=prob
      - --input_model=$dl_dir/resnet-152.caffemodel
      - --input_proto=$dl_dir/resnet-152.prototxt
    framework: caffe
    license: https://raw.githubusercontent.com/KaimingHe/deep-residual-networks/master/LICENSE

  - name: "googlenet-v3"
    description: "GoogleNet v3 (Inception v3) (https://arxiv.org/pdf/1512.00567.pdf)"
    files:
      - name: googlenet-v3.tar.gz
        sha256: 7045b72a954af4dce36346f478610acdccbf149168fa25c78e54e32f0c723d6d
        source: https://storage.googleapis.com/download.tensorflow.org/models/inception_v3_2016_08_28_frozen.pb.tar.gz
    output: "classification/googlenet/v3/tf/"
    postprocessing:
      - $type: unpack_archive
        format: gztar
        file: googlenet-v3.tar.gz
    model_optimizer_args:
      - --framework=tf
      - --data_type=FP32
      - --reverse_input_channels
      - --input_shape=[1,299,299,3]
      - --input=input
      - --mean_values=input[127.5,127.5,127.5]
      - --scale_values=input[127.50000414375013]
      - --output=InceptionV3/Predictions/Softmax
      - --input_model=$dl_dir/inception_v3_2016_08_28_frozen.pb
    framework: tf
    license: https://raw.githubusercontent.com/tensorflow/models/master/LICENSE

  - name: "se-inception"
    description: "BN-Inception with Squeeze-and-Excitation blocks (https://arxiv.org/pdf/1709.01507.pdf)"
    files:
      - name: se-inception.prototxt
        sha256: 57813dfc27113ce1bc714b069d574f80643ad58480e6f35bdf1dec690075c6b3
        source: https://raw.githubusercontent.com/hujie-frank/SENet/369374b0678907a0e45c6f267256c7c34203177e/models/SE-BN-Inception.prototxt
      - name: se-inception.caffemodel
        size: 47855246
        sha256: 0660aa2b867f7353794d3ac02081d9178ac0709e8d8d75c29290dba4bc10ce03
        source:
          $type: google_drive
          id: 0BwHV3BlNKkWlTWRRbDZYbVB2WWc
    output: "classification/se-networks/se-inception/caffe/"
    model_optimizer_args:
      - --framework=caffe
      - --data_type=FP32
      - --input_shape=[1,3,224,224]
      - --input=data
      - --mean_values=data[104.0,117.0,123.0]
      - --output=prob
      - --input_model=$dl_dir/se-inception.caffemodel
      - --input_proto=$dl_dir/se-inception.prototxt
    framework: caffe
    license: https://raw.githubusercontent.com/hujie-frank/SENet/master/LICENSE

  - name: "se-resnet-101"
    description: "ResNet-101 with Squeeze-and-Excitation blocks (https://arxiv.org/pdf/1709.01507.pdf)"
    files:
      - name: se-resnet-101.prototxt
        sha256: c97375db60ad04e1196966c7149bd5cc98fbb9a34bdde511c26c922ba791903d
        source: https://raw.githubusercontent.com/hujie-frank/SENet/369374b0678907a0e45c6f267256c7c34203177e/models/SE-ResNet-101.prototxt
      - name: se-resnet-101.caffemodel
        size: 197806200
        sha256: 09777ce1202087954ee34ae2566cf611d03d2d8195ced0fe51b612ebf951d729
        source:
          $type: google_drive
          id: 0BwHV3BlNKkWlTEg4YmcwQ0FoZFU
    output: "classification/se-networks/se-resnet-101/caffe/"
    model_optimizer_args:
      - --framework=caffe
      - --data_type=FP32
      - --input_shape=[1,3,224,224]
      - --input=data
      - --mean_values=data[104.0,117.0,123.0]
      - --output=prob
      - --input_model=$dl_dir/se-resnet-101.caffemodel
      - --input_proto=$dl_dir/se-resnet-101.prototxt
    framework: caffe
    license: https://raw.githubusercontent.com/hujie-frank/SENet/master/LICENSE

  - name: "se-resnet-152"
    description: "ResNet-152 with Squeeze-and-Excitation blocks (https://arxiv.org/pdf/1709.01507.pdf)"
    files:
      - name: se-resnet-152.prototxt
        sha256: 9cfe789f971c3418e50e435f494d6479a5a0f263a07bf9c13e434a0e5919b2f2
        source: https://raw.githubusercontent.com/hujie-frank/SENet/369374b0678907a0e45c6f267256c7c34203177e/models/SE-ResNet-152.prototxt
      - name: se-resnet-152.caffemodel
        size: 268009578
        sha256: bbe7fc5b5068b7cd4b12ce1bb78f61bd3f48238a372e70ab9c0724afa778e5d1
        source:
          $type: google_drive
          id: 0BwHV3BlNKkWlcFE0Q2NTcWl3WUE
    output: "classification/se-networks/se-resnet-152/caffe/"
    model_optimizer_args:
      - --framework=caffe
      - --data_type=FP32
      - --input_shape=[1,3,224,224]
      - --input=data
      - --mean_values=data[104.0,117.0,123.0]
      - --output=prob
      - --input_model=$dl_dir/se-resnet-152.caffemodel
      - --input_proto=$dl_dir/se-resnet-152.prototxt
    framework: caffe
    license: https://raw.githubusercontent.com/hujie-frank/SENet/master/LICENSE

  - name: "se-resnet-50"
    description: "ResNet-50 with Squeeze-and-Excitation blocks (https://arxiv.org/pdf/1709.01507.pdf)"
    files:
      - name: se-resnet-50.prototxt
        sha256: eebbe3c64201f34492caf501498f6031152edbd4a44ed106de69441060ff117c
        source: https://raw.githubusercontent.com/hujie-frank/SENet/369374b0678907a0e45c6f267256c7c34203177e/models/SE-ResNet-50.prototxt
      - name: se-resnet-50.caffemodel
        size: 112602669
        sha256: 72880fde3bd29b324bb302c80f49a098b8970597494c56525fd410a8d2ed5993
        source:
          $type: google_drive
          id: 0BwHV3BlNKkWlS2QwZHFzM3RjNzg
    output: "classification/se-networks/se-resnet-50/caffe"
    model_optimizer_args:
      - --framework=caffe
      - --data_type=FP32
      - --input_shape=[1,3,224,224]
      - --input=data
      - --mean_values=data[104.0,117.0,123.0]
      - --output=prob
      - --input_model=$dl_dir/se-resnet-50.caffemodel
      - --input_proto=$dl_dir/se-resnet-50.prototxt
    framework: caffe
    license: https://raw.githubusercontent.com/hujie-frank/SENet/master/LICENSE

  - name: "se-resnext-50"
    description: "ResNeXt-50 with Squeeze-and-Excitation blocks (https://arxiv.org/pdf/1709.01507.pdf)"
    files:
      - name: se-resnext-50.prototxt
        sha256: a44865802483b8e20fcc712540c4995ef27c3dc809d9235f5882a13ef5c16e67
        source: https://raw.githubusercontent.com/hujie-frank/SENet/369374b0678907a0e45c6f267256c7c34203177e/models/SE-ResNeXt-50.prototxt
      - name: se-resnext-50.caffemodel
        size: 110550637
        sha256: f12c6b53c2dcd0f38f388d3d5f98cbfc039357e84842e661f28a49719dd52219
        source:
          $type: google_drive
          id: 0BwHV3BlNKkWlQ2Z0Q204V1RITjA
    output: "classification/se-networks/se-resnext-50/caffe/"
    model_optimizer_args:
      - --framework=caffe
      - --data_type=FP32
      - --input_shape=[1,3,224,224]
      - --input=data
      - --mean_values=data[104.0,117.0,123.0]
      - --output=prob
      - --input_model=$dl_dir/se-resnext-50.caffemodel
      - --input_proto=$dl_dir/se-resnext-50.prototxt
    framework: caffe
    license: https://raw.githubusercontent.com/hujie-frank/SENet/master/LICENSE

  - name: "se-resnext-101"
    description: "ResNeXt-101 with Squeeze-and-Excitation blocks (https://arxiv.org/pdf/1709.01507.pdf)"
    files:
      - name: se-resnext-101.prototxt
        sha256: 8a23f1488f5dad2bc4e11b3e7733bc95783301d8c426677989fb11eb7ea2de8b
        source: https://raw.githubusercontent.com/hujie-frank/SENet/369374b0678907a0e45c6f267256c7c34203177e/models/SE-ResNeXt-101.prototxt
      - name: se-resnext-101.caffemodel
        size: 196447403
        sha256: 78dc95c9b768fdb32a0a3981a686edaf655df82973b051d818bae523c9a93c90
        source:
          $type: google_drive
          id: 0BwHV3BlNKkWleklsNzBiZlprblk
    output: "classification/se-networks/se-resnext-101/caffe"
    model_optimizer_args:
      - --framework=caffe
      - --data_type=FP32
      - --input_shape=[1,3,224,224]
      - --input=data
      - --mean_values=data[104.0,117.0,123.0]
      - --output=prob
      - --input_model=$dl_dir/se-resnext-101.caffemodel
      - --input_proto=$dl_dir/se-resnext-101.prototxt
    framework: caffe
    license: https://raw.githubusercontent.com/hujie-frank/SENet/master/LICENSE

  - name: "Sphereface"
    description: "Deep face recognition under open-set protocol (https://arxiv.org/pdf/1704.08063.pdf)"
    files:
      - name: Sphereface.prototxt
        sha256: 7cf5808fd0561db20daae862b83677b7437e788420fae68ab8d97c935e67d82c
        source: https://raw.githubusercontent.com/wy1iu/sphereface/7f9acb157c78a99dbefd041fce9f188400bbb4e5/train/code/sphereface_deploy.prototxt
      - name: Sphereface.caffemodel
        size: 90688218
        sha256: 092d8fb00291d80ed7e43f7c9323693581cd75e734be3c52764525043288a20d
        source:
          $type: google_drive
          id: 0B_geeR2lTMegb2F6dmlmOXhWaVk
    output: "face_recognition/sphereface/caffe/"
    model_optimizer_args:
      - --framework=caffe
      - --data_type=FP32
      - --input_shape=[1,3,112,96]
      - --input=data
      - --mean_values=data[127.5,127.5,127.5]
      - --scale_values=data[128.0]
      - --output=fc5
      - --input_model=$dl_dir/Sphereface.caffemodel
      - --input_proto=$dl_dir/Sphereface.prototxt
    framework: caffe
    license: https://raw.githubusercontent.com/wy1iu/sphereface/master/LICENSE

  - name: "license-plate-recognition-barrier-0007"
    description: "TensorFlow LPRNet"
    files:
      - name: license-plate-recognition-barrier-0007.tar.gz
        sha256: 6c0b8651f0eead6de43e07491fd41809a4a7da141f1b5002dfd8dd207bdb1018
        source: https://download.01.org/openvinotoolkit/training_toolbox_tensorflow/models/lpr/chinese_lp/license-plate-recognition-barrier-0007.tar.gz
    output: "optical_character_recognition/license_plate_recognition/tf/"
    postprocessing:
      - $type: unpack_archive
        format: gztar
        file: license-plate-recognition-barrier-0007.tar.gz
    model_optimizer_args:
      - --framework=tf
      - --data_type=FP32
      - --reverse_input_channels
      - --input_shape=[1,24,94,3]
      - --input=input
      - --scale_values=input[254.99997577500233]
      - --output=d_predictions
      - --input_model=$dl_dir/license-plate-recognition-barrier-0007/graph.pb.frozen
    framework: tf
    license: https://raw.githubusercontent.com/opencv/training_toolbox_tensorflow/develop/LICENSE

  - name: "face-detection-retail-0044"
    description: "Face Detection (SqNet1.0modif+single scale) with BatchNormalization trained with negatives"
    files:
      - name: face-detection-retail-0044.prototxt
        sha256: 89ea5bb9c293ebabb56b9f6dfb4cfc6c46cd146cdce307a2f5a2755bf904fc79
        source: https://raw.githubusercontent.com/opencv/training_toolbox_caffe/63ccbbc328f0c1f414f459c284293b3929b09339/models/face_detection/deploy.prototxt
      - name: face-detection-retail-0044.caffemodel
        sha256: 10f68b73f3b68db89fab151be51fc90a0bc1e2a18a87ac642e88aa9e94d53f8f
        source: https://github.com/opencv/training_toolbox_caffe/raw/63ccbbc328f0c1f414f459c284293b3929b09339/models/face_detection/face-detection-retail-0044.caffemodel
    output: "Retail/object_detection/face/sqnet1.0modif-ssd/0044/caffe/"
    model_optimizer_args:
      - --framework=caffe
      - --data_type=FP32
      - --input_shape=[1,3,300,300]
      - --input=data
      - --input_model=$dl_dir/face-detection-retail-0044.caffemodel
      - --input_proto=$dl_dir/face-detection-retail-0044.prototxt
    framework: caffe
    license: https://raw.githubusercontent.com/opencv/training_toolbox_caffe/develop/LICENSE

  - name: "mobilenet-v1-1.0-224"
    description: "MobileNet V1 architecture with the width multiplier 1.0 and resolution 224 (https://arxiv.org/pdf/1704.04861.pdf)"
    files:
      - name: mobilenet-v1-1.0-224.prototxt
        sha256: 8e6a26b8f2c7cf7a066d571660cfd8a1544a5a25399df33ad499f3d733f16729
        source: https://raw.githubusercontent.com/shicai/MobileNet-Caffe/26a8b8c0afb6114a07c1c9e4f550e4e0dd8cced1/mobilenet_deploy.prototxt
      - name: mobilenet-v1-1.0-224.caffemodel
        sha256: 8d6edcd3dbd1356f2f19dd220c362c2ba8f44233a9b6c12ca6d0351cb0c446b6
        source: https://github.com/shicai/MobileNet-Caffe/raw/26a8b8c0afb6114a07c1c9e4f550e4e0dd8cced1/mobilenet.caffemodel
    output: "classification/mobilenet/v1/1.0/224/cf/"
    model_optimizer_args:
      - --framework=caffe
      - --data_type=FP32
      - --input_shape=[1,3,224,224]
      - --input=data
      - --mean_values=data[103.94,116.78,123.68]
      - --scale_values=data[58.8235294117647]
      - --output=prob
      - --input_model=$dl_dir/mobilenet-v1-1.0-224.caffemodel
      - --input_proto=$dl_dir/mobilenet-v1-1.0-224.prototxt
    framework: caffe
    license: https://raw.githubusercontent.com/shicai/MobileNet-Caffe/26a8b8c0afb6114a07c1c9e4f550e4e0dd8cced1/LICENSE

  - name: "mobilenet-v2"
    description: "MobileNet V2 (https://arxiv.org/pdf/1801.04381.pdf)"
    files:
      - name: mobilenet-v2.prototxt
        sha256: 06a0820a5edc6d2c24e83e0b95824d0dae464ced3d5db82f51e461098a03b887
        source: https://raw.githubusercontent.com/shicai/MobileNet-Caffe/26a8b8c0afb6114a07c1c9e4f550e4e0dd8cced1/mobilenet_v2_deploy.prototxt
      - name: mobilenet-v2.caffemodel
        sha256: a3124ce7abd258c7f35a2c586576bee8116934fa2a8556e4e528041859dd753f
        source: https://github.com/shicai/MobileNet-Caffe/raw/26a8b8c0afb6114a07c1c9e4f550e4e0dd8cced1/mobilenet_v2.caffemodel
    output: "classification/mobilenet/v2/cf/"
    model_optimizer_args:
      - --framework=caffe
      - --data_type=FP32
      - --input_shape=[1,3,224,224]
      - --input=data
      - --mean_values=data[103.94,116.78,123.68]
      - --scale_values=data[58.8235294117647]
      - --output=prob
      - --input_model=$dl_dir/mobilenet-v2.caffemodel
      - --input_proto=$dl_dir/mobilenet-v2.prototxt
    framework: caffe
    license: https://raw.githubusercontent.com/shicai/MobileNet-Caffe/26a8b8c0afb6114a07c1c9e4f550e4e0dd8cced1/LICENSE

  - name: "faster_rcnn_inception_v2_coco"
    description: "Faster R-CNN with Inception v2 (https://arxiv.org/pdf/1801.04381.pdf) pre-trained on the COCO dataset"
    files:
      - name: faster_rcnn_inception_v2_coco.tar.gz
        sha256: db3295e9a52d406540e84bdd056edeedbf938782a7bc4af7918aaa5dc30f0df5
        source: http://download.tensorflow.org/models/object_detection/faster_rcnn_inception_v2_coco_2018_01_28.tar.gz
    output: "object_detection/common/faster_rcnn/faster_rcnn_inception_v2_coco/tf/"
    postprocessing:
      - $type: unpack_archive
        format: gztar
        file: faster_rcnn_inception_v2_coco.tar.gz
    model_optimizer_args:
      - --framework=tf
      - --data_type=FP32
      - --reverse_input_channels
      - --input_shape=[1,600,600,3]
      - --input=image_tensor
      - --output=detection_scores,detection_boxes,num_detections
      - --tensorflow_use_custom_operations_config=$mo_dir/extensions/front/tf/faster_rcnn_support.json
      - --tensorflow_object_detection_api_pipeline_config=$dl_dir/faster_rcnn_inception_v2_coco_2018_01_28/pipeline.config
      - --input_model=$dl_dir/faster_rcnn_inception_v2_coco_2018_01_28/frozen_inference_graph.pb
    framework: tf
    license: https://raw.githubusercontent.com/tensorflow/models/master/LICENSE

  - name: "deeplabv3"
    description: "Rethinking Atrous Convolution for Semantic Image Segmentation (https://arxiv.org/pdf/1706.05587.pdf)"
    files:
      - name: deeplabv3.tar.gz
        sha256: cd506941e4f88fd053903913761df2e76ea00c01079cecfd35855304a4a5fb48
        source: http://download.tensorflow.org/models/deeplabv3_mnv2_pascal_train_aug_2018_01_29.tar.gz
    output: "semantic_segmentation/deeplab/v3/"
    postprocessing:
      - $type: unpack_archive
        format: gztar
        file: deeplabv3.tar.gz
    model_optimizer_args:
      - --framework=tf
      - --data_type=FP32
      - --input_shape=[1,513,513,3]
      - --input=1:mul_1
      - --output=ArgMax
      - --input_model=$dl_dir/deeplabv3_mnv2_pascal_train_aug/frozen_inference_graph.pb
    framework: tf
    license: https://raw.githubusercontent.com/tensorflow/models/master/LICENSE

  - name: "ctpn"
    description: "Detecting Text in Natural Image with Connectionist Text Proposal Network (https://arxiv.org/pdf/1609.03605.pdf)"
    files:
      - name: ctpn.pb
        sha256: 09b3a0cc57eb826dd6b6fa95a03e078ad435b7b5fb0186dad2abdb98a4fdf64a
        source: https://github.com/eragonruan/text-detection-ctpn/releases/download/untagged-48d74c6337a71b6b5f87/ctpn.pb
    output: "text_detection/ctpn/tf/"
    model_optimizer_args:
      - --framework=tf
      - --data_type=FP32
      - --reverse_input_channels
      - --input_shape=[1,300,300,3]
      - --input=Placeholder
      - --mean_values=Placeholder[102.9801,115.9465,122.7717]
      - --output=Reshape_2,rpn_bbox_pred/Reshape_1
      - --input_model=$dl_dir/ctpn.pb
    framework: tf
    license: https://raw.githubusercontent.com/eragonruan/text-detection-ctpn/banjin-dev/LICENSE

  - name: "ssd_mobilenet_v1_coco"
    description: "MobileNetV1 object detection architecture (https://arxiv.org/pdf/1807.03284.pdf) pre-trained on the COCO dataset"
    files:
      - name: ssd_mobilenet_v1_coco.tar.gz
        sha256: 8788f89108519fd1102b8a5c2ac861cf6d86603571b6ce5bbd1c245b7fe005e3
        source: http://download.tensorflow.org/models/object_detection/ssd_mobilenet_v1_coco_2018_01_28.tar.gz
    output: "object_detection/common/ssd_mobilenet/ssd_mobilenet_v1_coco/tf/"
    postprocessing:
      - $type: unpack_archive
        format: gztar
        file: ssd_mobilenet_v1_coco.tar.gz
    model_optimizer_args:
      - --framework=tf
      - --data_type=FP32
      - --reverse_input_channels
      - --input_shape=[1,300,300,3]
      - --input=image_tensor
      - --output=detection_scores,detection_boxes,num_detections
      - --tensorflow_use_custom_operations_config=$mo_dir/extensions/front/tf/ssd_v2_support.json
      - --tensorflow_object_detection_api_pipeline_config=$dl_dir/ssd_mobilenet_v1_coco_2018_01_28/pipeline.config
      - --input_model=$dl_dir/ssd_mobilenet_v1_coco_2018_01_28/frozen_inference_graph.pb
    framework: tf
    license: https://raw.githubusercontent.com/tensorflow/models/master/LICENSE

  - name: "faster_rcnn_resnet101_coco"
    description: "Faster R-CNN Resnet-101 (https://arxiv.org/pdf/1801.04381.pdf) pre-trained on the COCO dataset"
    files:
      - name: faster_rcnn_resnet101_coco.tar.gz
        sha256: ef3b36b3bc3c4057362a62e40b89dbdbef3dbb0c91f2f7df43967920d24821e5
        source: http://download.tensorflow.org/models/object_detection/faster_rcnn_resnet101_coco_2018_01_28.tar.gz
    output: "object_detection/common/faster_rcnn/faster_rcnn_resnet101_coco/tf/"
    postprocessing:
      - $type: unpack_archive
        format: gztar
        file: faster_rcnn_resnet101_coco.tar.gz
    model_optimizer_args:
      - --framework=tf
      - --data_type=FP32
      - --reverse_input_channels
      - --input_shape=[1,600,600,3]
      - --input=image_tensor
      - --output=detection_scores,detection_boxes,num_detections
      - --tensorflow_use_custom_operations_config=$mo_dir/extensions/front/tf/faster_rcnn_support.json
      - --tensorflow_object_detection_api_pipeline_config=$dl_dir/faster_rcnn_resnet101_coco_2018_01_28/pipeline.config
      - --input_model=$dl_dir/faster_rcnn_resnet101_coco_2018_01_28/frozen_inference_graph.pb
    framework: tf
    license: https://raw.githubusercontent.com/tensorflow/models/master/LICENSE

  - name: "mobilenet-v2-1.4-224"
    description: "MobileNet V2 architecture with the width multiplier 1.4 and resolution 224 (https://arxiv.org/abs/1801.04381)"
    files:
      - name: mobilenet-v2-1.4-224.tar.gz
        sha256: a20d0c8d698502dc6a620528871c97a588885df7737556243a3412b39fce85e0
        source: https://storage.googleapis.com/mobilenet_v2/checkpoints/mobilenet_v2_1.4_224.tgz
    output: "classification/mobilenet/v2/tf/mobilenet_v2_1.4_224/"
    postprocessing:
      - $type: unpack_archive
        format: gztar
        file: mobilenet-v2-1.4-224.tar.gz
    model_optimizer_args:
      - --framework=tf
      - --data_type=FP32
      - --reverse_input_channels
      - --input_shape=[1,224,224,3]
      - --input=input
      - --mean_values=input[127.5,127.5,127.5]
      - --scale_values=input[127.00001206500114]
      - --output=MobilenetV2/Predictions/Reshape_1
      - --input_model=$dl_dir/mobilenet_v2_1.4_224_frozen.pb
    framework: "tf"
    license: https://raw.githubusercontent.com/tensorflow/models/master/LICENSE

  - name: "brain-tumor-segmentation-0001"
    description: "Cascaded UNet for brain tumor segmentation (https://arxiv.org/abs/1810.04008)"
    files:
      - name: brain-tumor-segmentation-0001-symbol.json
        size: 100106
        sha256: 2e75c659c6cab619bda9d5f039619eb12d71949c9c171b247faebe63d2ea7a39
        source:
          $type: google_drive
          id: 1HaExnmHtF2nl2PkcLfKJDzA_7IMmLyKJ
      - name: brain-tumor-segmentation-0001-0000.params
        size: 152788159
        sha256: d73acc63151f96341184ce54dd59c8285ee7cbb744a8ca9ffd7d3e181ffae417
        source:
          $type: google_drive
          id: 1T2ldCISt5N2TEUfv6ggRB1dw0cucTqT2
    output: "semantic_segmentation/cascaded_unet/brats2018/mxnet"
    model_optimizer_args:
      - --framework=mxnet
      - --data_type=FP32
      - --input_shape=[1,4,128,128,128]
      - --input=data_crop
      - --output=blockgrad7
      - --input_model=$dl_dir/brain-tumor-segmentation-0001-0000.params
    framework: mxnet
    license: https://raw.githubusercontent.com/lachinov/brats2018-graphlabunn/master/LICENSE

  - name: "age-gender-recognition-retail-0013"
    description: >-
      Fully convolutional network for simultaneous Age/Gender recognition. The network
      is able to recognize age of people in [18, 75] years old range, it is not applicable
      for children since their faces were not in the training set.
    files:
      - name: FP32/age-gender-recognition-retail-0013.xml
        sha256: 110126ae5e77bccc694dcfe9064af8c4cff93c0452ae265574f12170de356348
        source: https://download.01.org/opencv/2019/open_model_zoo/R1/20190404_140900_models_bin/age-gender-recognition-retail-0013/FP32/age-gender-recognition-retail-0013.xml
      - name: FP32/age-gender-recognition-retail-0013.bin
        sha256: 4dab79cfedebd628f3327367a91c9736a32fbf9cc733cbbf1629d16910d4ace7
        source: https://download.01.org/opencv/2019/open_model_zoo/R1/20190404_140900_models_bin/age-gender-recognition-retail-0013/FP32/age-gender-recognition-retail-0013.bin
<<<<<<< HEAD
    output: "Retail/object_attributes/age_gender/dldt/"
    framework: dldt
    license: https://raw.githubusercontent.com/opencv/open_model_zoo/master/LICENSE

  - name: "age-gender-recognition-retail-0013-fp16"
    description: >-
      Fully convolutional network for simultaneous Age/Gender recognition. The network
      is able to recognize age of people in [18, 75] years old range, it is not applicable
      for children since their faces were not in the training set.
    files:
      - name: age-gender-recognition-retail-0013-fp16.xml
=======
      - name: FP16/age-gender-recognition-retail-0013.xml
>>>>>>> c930612d
        sha256: 885c3fbc32f2f42b37f09dd4f6d309c3aa12996737433164b5d1c59816b8b4e1
        source: https://download.01.org/opencv/2019/open_model_zoo/R1/20190404_140900_models_bin/age-gender-recognition-retail-0013/FP16/age-gender-recognition-retail-0013.xml
      - name: FP16/age-gender-recognition-retail-0013.bin
        sha256: 401101e0a01b3d68add39deae833bcf9f54238d37dd13e3fb1534aa8fbe4719d
        source: https://download.01.org/opencv/2019/open_model_zoo/R1/20190404_140900_models_bin/age-gender-recognition-retail-0013/FP16/age-gender-recognition-retail-0013.bin
    output: "Retail/object_attributes/age_gender/dldt/"
    framework: dldt
    license: https://raw.githubusercontent.com/opencv/open_model_zoo/master/LICENSE

  - name: "emotions-recognition-retail-0003"
    description: >-
      Fully convolutional network for recognition of five emotions ('neutral', 'happy',
      'sad', 'surprise', 'anger').
    files:
      - name: FP32/emotions-recognition-retail-0003.xml
        sha256: 946571833aeb9488ea5202f806d5a07e7d2acc25e7cc29206e36e66530a963d9
        source: https://download.01.org/opencv/2019/open_model_zoo/R1/20190404_140900_models_bin/emotions-recognition-retail-0003/FP32/emotions-recognition-retail-0003.xml
      - name: FP32/emotions-recognition-retail-0003.bin
        sha256: bcb9b1a910fa3cd18a638bb1dbb0597c4ef7a080d1b83008c8e8c2c3c42b99dd
        source: https://download.01.org/opencv/2019/open_model_zoo/R1/20190404_140900_models_bin/emotions-recognition-retail-0003/FP32/emotions-recognition-retail-0003.bin
<<<<<<< HEAD
    output: "Retail/object_attributes/emotions_recognition/0003/dldt/"
    framework: dldt
    license: https://raw.githubusercontent.com/opencv/open_model_zoo/master/LICENSE

  - name: "emotions-recognition-retail-0003-fp16"
    description: >-
      Fully convolutional network for recognition of five emotions ('neutral', 'happy',
      'sad', 'surprise', 'anger').
    files:
      - name: emotions-recognition-retail-0003-fp16.xml
=======
      - name: FP16/emotions-recognition-retail-0003.xml
>>>>>>> c930612d
        sha256: 5450c027ac54c42527ffbe91379c2cbbf7c656a118968411f138445acd508266
        source: https://download.01.org/opencv/2019/open_model_zoo/R1/20190404_140900_models_bin/emotions-recognition-retail-0003/FP16/emotions-recognition-retail-0003.xml
      - name: FP16/emotions-recognition-retail-0003.bin
        sha256: e62fb4b819b3b3ad8aafcd308d4353db2f164a1a31d78de6cf5970837aeb6f7b
        source: https://download.01.org/opencv/2019/open_model_zoo/R1/20190404_140900_models_bin/emotions-recognition-retail-0003/FP16/emotions-recognition-retail-0003.bin
<<<<<<< HEAD
    output: "Retail/object_attributes/emotions_recognition/0003/dldt/"
    framework: dldt
    license: https://raw.githubusercontent.com/opencv/open_model_zoo/master/LICENSE

  - name: "emotions-recognition-retail-0003-int8"
    description: >-
      Fully convolutional network for recognition of five emotions ('neutral', 'happy',
      'sad', 'surprise', 'anger').
    files:
      - name: emotions-recognition-retail-0003-int8.xml
=======
      - name: INT8/emotions-recognition-retail-0003.xml
>>>>>>> c930612d
        sha256: 81a2697a0d4c718d00a78bcf2ec9a35470cc6a48f44b66dd7a2d8968e869048b
        source: https://download.01.org/opencv/2019/open_model_zoo/R1/20190404_140900_models_bin/emotions-recognition-retail-0003/INT8/emotions-recognition-retail-0003.xml
      - name: INT8/emotions-recognition-retail-0003.bin
        sha256: 61203cb3b7318101637b444c12c9e050cb3447f682c44bc343e8926f9bfe6130
        source: https://download.01.org/opencv/2019/open_model_zoo/R1/20190404_140900_models_bin/emotions-recognition-retail-0003/INT8/emotions-recognition-retail-0003.bin
    output: "Retail/object_attributes/emotions_recognition/0003/dldt/"
    framework: dldt
    license: https://raw.githubusercontent.com/opencv/open_model_zoo/master/LICENSE

  - name: "face-detection-adas-0001"
    description: >-
      Face detector for driver monitoring and similar scenarios. The network features
      a default MobileNet backbone that includes depth-wise convolutions to reduce
      the amount of computation for the 3x3 convolution block.
    files:
      - name: FP32/face-detection-adas-0001.xml
        sha256: 4c46152ca5b2dbaec38a96ab610336f5ed84d750bafbc605cb0aa44a707830f1
        source: https://download.01.org/opencv/2019/open_model_zoo/R1/20190404_140900_models_bin/face-detection-adas-0001/FP32/face-detection-adas-0001.xml
      - name: FP32/face-detection-adas-0001.bin
        sha256: 044fbca5222245ea8623eee4dd9475112a562f3b644f47e136f87660f5da4958
        source: https://download.01.org/opencv/2019/open_model_zoo/R1/20190404_140900_models_bin/face-detection-adas-0001/FP32/face-detection-adas-0001.bin
<<<<<<< HEAD
    output: "Transportation/object_detection/face/pruned_mobilenet_reduced_ssd_shared_weights/dldt/"
    framework: dldt
    license: https://raw.githubusercontent.com/opencv/open_model_zoo/master/LICENSE

  - name: "face-detection-adas-0001-fp16"
    description: >-
      Face detector for driver monitoring and similar scenarios. The network features
      a default MobileNet backbone that includes depth-wise convolutions to reduce
      the amount of computation for the 3x3 convolution block.
    files:
      - name: face-detection-adas-0001-fp16.xml
=======
      - name: FP16/face-detection-adas-0001.xml
>>>>>>> c930612d
        sha256: b2d7ebc94c56f75ebfabeab7142464bf56c6c809aa1942d58925fcba6b80c314
        source: https://download.01.org/opencv/2019/open_model_zoo/R1/20190404_140900_models_bin/face-detection-adas-0001/FP16/face-detection-adas-0001.xml
      - name: FP16/face-detection-adas-0001.bin
        sha256: a2486566011e77bfa3180c437911c71f164a9f0a8039498ed1ef7237f612559f
        source: https://download.01.org/opencv/2019/open_model_zoo/R1/20190404_140900_models_bin/face-detection-adas-0001/FP16/face-detection-adas-0001.bin
<<<<<<< HEAD
    output: "Transportation/object_detection/face/pruned_mobilenet_reduced_ssd_shared_weights/dldt/"
    framework: dldt
    license: https://raw.githubusercontent.com/opencv/open_model_zoo/master/LICENSE

  - name: "face-detection-adas-0001-int8"
    description: >-
      Face detector for driver monitoring and similar scenarios. The network features
      a default MobileNet backbone that includes depth-wise convolutions to reduce
      the amount of computation for the 3x3 convolution block.
    files:
      - name: face-detection-adas-0001-int8.xml
=======
      - name: INT8/face-detection-adas-0001.xml
>>>>>>> c930612d
        sha256: 86f664283b69479d1dd48ad7fcb5fb4e255b505cbb13e0df4b512d0718d56d1c
        source: https://download.01.org/opencv/2019/open_model_zoo/R1/20190404_140900_models_bin/face-detection-adas-0001/INT8/face-detection-adas-0001.xml
      - name: INT8/face-detection-adas-0001.bin
        sha256: 0c4c0d53c12cd36b946e36a4b97a0271d1b1f46dc6feb7241d08a611724b04e2
        source: https://download.01.org/opencv/2019/open_model_zoo/R1/20190404_140900_models_bin/face-detection-adas-0001/INT8/face-detection-adas-0001.bin
    output: "Transportation/object_detection/face/pruned_mobilenet_reduced_ssd_shared_weights/dldt/"
    framework: dldt
    license: https://raw.githubusercontent.com/opencv/open_model_zoo/master/LICENSE

  - name: "face-detection-retail-0004"
    description: >-
      Face detector based on SqueezeNet light (half-channels) as a backbone with a
      single SSD for indoor/outdoor scenes shot by a front-facing camera. The backbone
      consists of fire modules to reduce the number of computations. The single SSD
      head from 1/16 scale feature map has nine clustered prior boxes.
    files:
      - name: FP32/face-detection-retail-0004.xml
        sha256: f3e74c6e0e0d119623907d3ef95ceca6d06a50f8d98d2a8f5f5b5c1b5177c372
        source: https://download.01.org/opencv/2019/open_model_zoo/R1/20190404_140900_models_bin/face-detection-retail-0004/FP32/face-detection-retail-0004.xml
      - name: FP32/face-detection-retail-0004.bin
        sha256: 6bca00dde8f950df941b02e70e4152c701b9e8cbffed50432eab3d797d1e080c
        source: https://download.01.org/opencv/2019/open_model_zoo/R1/20190404_140900_models_bin/face-detection-retail-0004/FP32/face-detection-retail-0004.bin
<<<<<<< HEAD
    output: "Retail/object_detection/face/sqnet1.0modif-ssd/0004/dldt/"
    framework: dldt
    license: https://raw.githubusercontent.com/opencv/open_model_zoo/master/LICENSE

  - name: "face-detection-retail-0004-fp16"
    description: >-
      Face detector based on SqueezeNet light (half-channels) as a backbone with a
      single SSD for indoor/outdoor scenes shot by a front-facing camera. The backbone
      consists of fire modules to reduce the number of computations. The single SSD
      head from 1/16 scale feature map has nine clustered prior boxes.
    files:
      - name: face-detection-retail-0004-fp16.xml
=======
      - name: FP16/face-detection-retail-0004.xml
>>>>>>> c930612d
        sha256: 2e93db782f42c63740e43d5f0a4327e85d6e811d1123abf41eeb4ee41d602f24
        source: https://download.01.org/opencv/2019/open_model_zoo/R1/20190404_140900_models_bin/face-detection-retail-0004/FP16/face-detection-retail-0004.xml
      - name: FP16/face-detection-retail-0004.bin
        sha256: 5c33fe026afe0a7b0c88603b4f826b7e319fa42740d576bf14aafd0b7cbb44d2
        source: https://download.01.org/opencv/2019/open_model_zoo/R1/20190404_140900_models_bin/face-detection-retail-0004/FP16/face-detection-retail-0004.bin
<<<<<<< HEAD
    output: "Retail/object_detection/face/sqnet1.0modif-ssd/0004/dldt/"
    framework: dldt
    license: https://raw.githubusercontent.com/opencv/open_model_zoo/master/LICENSE

  - name: "face-detection-retail-0004-int8"
    description: >-
      Face detector based on SqueezeNet light (half-channels) as a backbone with a
      single SSD for indoor/outdoor scenes shot by a front-facing camera. The backbone
      consists of fire modules to reduce the number of computations. The single SSD
      head from 1/16 scale feature map has nine clustered prior boxes.
    files:
      - name: face-detection-retail-0004-int8.xml
=======
      - name: INT8/face-detection-retail-0004.xml
>>>>>>> c930612d
        sha256: ba1a7c1c72156ecfef2eff7594ee22515cd88393242f78f72fb07fbcc0a0fee7
        source: https://download.01.org/opencv/2019/open_model_zoo/R1/20190404_140900_models_bin/face-detection-retail-0004/INT8/face-detection-retail-0004.xml
      - name: INT8/face-detection-retail-0004.bin
        sha256: 9abed3810ba767675751f9ebaf6c7b4915535a6d1af3b0254c85e4237e01b8c2
        source: https://download.01.org/opencv/2019/open_model_zoo/R1/20190404_140900_models_bin/face-detection-retail-0004/INT8/face-detection-retail-0004.bin
    output: "Retail/object_detection/face/sqnet1.0modif-ssd/0004/dldt/"
    framework: dldt
    license: https://raw.githubusercontent.com/opencv/open_model_zoo/master/LICENSE

  - name: "face-person-detection-retail-0002"
    description: >-
      This is a face and person detector for Retail scenario. It is based on MobileNetV2-like
      backbone that includes depth-wise convolutions to reduce the amount of computation
      for the 3x3 convolution block. The two SSD heads from 1/8 (for face detection)
      and 1/16 (for person detection) scale feature maps has 9 clustered prior boxes.
    files:
      - name: FP32/face-person-detection-retail-0002.xml
        sha256: c0ef457a3ef9fb13011cae262e6351a5b9e033792a06b22c4b1f0c74a9f95584
        source: https://download.01.org/opencv/2019/open_model_zoo/R1/20190404_140900_models_bin/face-person-detection-retail-0002/FP32/face-person-detection-retail-0002.xml
      - name: FP32/face-person-detection-retail-0002.bin
        sha256: 1800bb993c31dafeb8670f0b3a6f67d456881096a25e246471b5e2924262cfff
        source: https://download.01.org/opencv/2019/open_model_zoo/R1/20190404_140900_models_bin/face-person-detection-retail-0002/FP32/face-person-detection-retail-0002.bin
<<<<<<< HEAD
    output: "Retail/object_detection/face_pedestrian/rmnet-ssssd-2heads/0002/dldt/"
    framework: dldt
    license: https://raw.githubusercontent.com/opencv/open_model_zoo/master/LICENSE

  - name: "face-person-detection-retail-0002-fp16"
    description: >-
      This is a face and person detector for Retail scenario. It is based on MobileNetV2-like
      backbone that includes depth-wise convolutions to reduce the amount of computation
      for the 3x3 convolution block. The two SSD heads from 1/8 (for face detection)
      and 1/16 (for person detection) scale feature maps has 9 clustered prior boxes.
    files:
      - name: face-person-detection-retail-0002-fp16.xml
=======
      - name: FP16/face-person-detection-retail-0002.xml
>>>>>>> c930612d
        sha256: 6568876cf2852eeb9ace251e4728b23dfc6c1428e6b77c9c3076dad2c1cbe99e
        source: https://download.01.org/opencv/2019/open_model_zoo/R1/20190404_140900_models_bin/face-person-detection-retail-0002/FP16/face-person-detection-retail-0002.xml
      - name: FP16/face-person-detection-retail-0002.bin
        sha256: 4adffe5bf9c964ef2219b5271a7e4ceab332d6fd6c0a753cde2daa1ee5a2ce76
        source: https://download.01.org/opencv/2019/open_model_zoo/R1/20190404_140900_models_bin/face-person-detection-retail-0002/FP16/face-person-detection-retail-0002.bin
    output: "Retail/object_detection/face_pedestrian/rmnet-ssssd-2heads/0002/dldt/"
    framework: dldt
    license: https://raw.githubusercontent.com/opencv/open_model_zoo/master/LICENSE

  - name: "face-reidentification-retail-0095"
    description: >-
      This is a lightweight network for the face re-identification scenario. It is
      based on MobileNet V2 backbone, which consists of 3x3 inverted residual blocks
      with squeeze-excitation attention modules. Instead of the ReLU6 activations
      used in the original MobileNet V2, this network uses PReLU ones. After the backbone,
      the network applies global depthwise pooling and then uses 1x1 convolution to
      create the final embedding vector. The model produces feature vectors which
      should be close in cosine distance for similar faces and far for different faces.
    files:
      - name: FP32/face-reidentification-retail-0095.xml
        sha256: 6c28a0155e022b04756c31f3992a64237085def07a213563fad1cbede543eb8a
        source: https://download.01.org/opencv/2019/open_model_zoo/R1/20190404_140900_models_bin/face-reidentification-retail-0095/FP32/face-reidentification-retail-0095.xml
      - name: FP32/face-reidentification-retail-0095.bin
        sha256: 03836a6a1d03828322491b0608a579b1c47e5097d355c489b5b8aaf5fce1ef48
        source: https://download.01.org/opencv/2019/open_model_zoo/R1/20190404_140900_models_bin/face-reidentification-retail-0095/FP32/face-reidentification-retail-0095.bin
<<<<<<< HEAD
    output: "Retail/object_reidentification/face/mobilenet_based/dldt/"
    framework: dldt
    license: https://raw.githubusercontent.com/opencv/open_model_zoo/master/LICENSE

  - name: "face-reidentification-retail-0095-fp16"
    description: >-
      This is a lightweight network for the face re-identification scenario. It is
      based on MobileNet V2 backbone, which consists of 3x3 inverted residual blocks
      with squeeze-excitation attention modules. Instead of the ReLU6 activations
      used in the original MobileNet V2, this network uses PReLU ones. After the backbone,
      the network applies global depthwise pooling and then uses 1x1 convolution to
      create the final embedding vector. The model produces feature vectors which
      should be close in cosine distance for similar faces and far for different faces.
    files:
      - name: face-reidentification-retail-0095-fp16.xml
=======
      - name: FP16/face-reidentification-retail-0095.xml
>>>>>>> c930612d
        sha256: b0d6a49d3d1d623003e78e58aba2b2884237ed0d9d591c0255bb5d5d75c91548
        source: https://download.01.org/opencv/2019/open_model_zoo/R1/20190404_140900_models_bin/face-reidentification-retail-0095/FP16/face-reidentification-retail-0095.xml
      - name: FP16/face-reidentification-retail-0095.bin
        sha256: 3289078133e40e4263f682ded2a26a500905abb0fd7b943f41ca8037a4f3fe21
        source: https://download.01.org/opencv/2019/open_model_zoo/R1/20190404_140900_models_bin/face-reidentification-retail-0095/FP16/face-reidentification-retail-0095.bin
    output: "Retail/object_reidentification/face/mobilenet_based/dldt/"
    framework: dldt
    license: https://raw.githubusercontent.com/opencv/open_model_zoo/master/LICENSE

  - name: "facial-landmarks-35-adas-0002"
    description: >-
      This is a custom-architecture convolutional neural network for 35 facial landmarks
      estimation.
    files:
      - name: FP32/facial-landmarks-35-adas-0002.xml
        sha256: d3f7f1e0b84708247424630c7523426a81a9884070e084f2b9cf8f11c07cb4f0
        source: https://download.01.org/opencv/2019/open_model_zoo/R1/20190404_140900_models_bin/facial-landmarks-35-adas-0002/FP32/facial-landmarks-35-adas-0002.xml
      - name: FP32/facial-landmarks-35-adas-0002.bin
        sha256: 232b1a25de480227f36428fdb11a7a1f623acf37eb4232ced5fabac9b7dd2ad7
        source: https://download.01.org/opencv/2019/open_model_zoo/R1/20190404_140900_models_bin/facial-landmarks-35-adas-0002/FP32/facial-landmarks-35-adas-0002.bin
<<<<<<< HEAD
    output: "Transportation/object_attributes/facial_landmarks/custom-35-facial-landmarks/dldt"
    framework: dldt
    license: https://raw.githubusercontent.com/opencv/open_model_zoo/master/LICENSE

  - name: "facial-landmarks-35-adas-0002-fp16"
    description: >-
      This is a custom-architecture convolutional neural network for 35 facial landmarks
      estimation.
    files:
      - name: facial-landmarks-35-adas-0002-fp16.xml
=======
      - name: FP16/facial-landmarks-35-adas-0002.xml
>>>>>>> c930612d
        sha256: d9e3e98918d15320aac8f5550f4e9f2a6f33ee5bccd6398f042b59084b71abac
        source: https://download.01.org/opencv/2019/open_model_zoo/R1/20190404_140900_models_bin/facial-landmarks-35-adas-0002/FP16/facial-landmarks-35-adas-0002.xml
      - name: FP16/facial-landmarks-35-adas-0002.bin
        sha256: b8945ba897072289c8cb44357bd211e728ecd1c093c1d4777b79d118a19ab58a
        source: https://download.01.org/opencv/2019/open_model_zoo/R1/20190404_140900_models_bin/facial-landmarks-35-adas-0002/FP16/facial-landmarks-35-adas-0002.bin
    output: "Transportation/object_attributes/facial_landmarks/custom-35-facial-landmarks/dldt"
    framework: dldt
    license: https://raw.githubusercontent.com/opencv/open_model_zoo/master/LICENSE

  - name: "head-pose-estimation-adas-0001"
    description: >-
      Head pose estimation network based on simple, handmade CNN architecture. Angle
      regression layers are convolutions + ReLU + batch norm + fully connected with
      one output.
    files:
      - name: FP32/head-pose-estimation-adas-0001.xml
        sha256: 5cc24273db0aedbf44ee5671135228cea7187fb5bec81be216af74aac3d5e8d9
        source: https://download.01.org/opencv/2019/open_model_zoo/R1/20190404_140900_models_bin/head-pose-estimation-adas-0001/FP32/head-pose-estimation-adas-0001.xml
      - name: FP32/head-pose-estimation-adas-0001.bin
        sha256: e4047e643bd39d97288dc5d22abe8ead850e05ac1bc44605443bbb2abfc2e246
        source: https://download.01.org/opencv/2019/open_model_zoo/R1/20190404_140900_models_bin/head-pose-estimation-adas-0001/FP32/head-pose-estimation-adas-0001.bin
<<<<<<< HEAD
    output: "Transportation/object_attributes/headpose/vanilla_cnn/dldt"
    framework: dldt
    license: https://raw.githubusercontent.com/opencv/open_model_zoo/master/LICENSE

  - name: "head-pose-estimation-adas-0001-fp16"
    description: >-
      Head pose estimation network based on simple, handmade CNN architecture. Angle
      regression layers are convolutions + ReLU + batch norm + fully connected with
      one output.
    files:
      - name: head-pose-estimation-adas-0001-fp16.xml
=======
      - name: FP16/head-pose-estimation-adas-0001.xml
>>>>>>> c930612d
        sha256: d570c7b43a20428ac41915c6b915860d6a141d0057b0091c22fe014b79ee5ea7
        source: https://download.01.org/opencv/2019/open_model_zoo/R1/20190404_140900_models_bin/head-pose-estimation-adas-0001/FP16/head-pose-estimation-adas-0001.xml
      - name: FP16/head-pose-estimation-adas-0001.bin
        sha256: 535a6af806999e22cca5e4071e55841a694a6b60370a6f8fb3b9d0cda5f81c41
        source: https://download.01.org/opencv/2019/open_model_zoo/R1/20190404_140900_models_bin/head-pose-estimation-adas-0001/FP16/head-pose-estimation-adas-0001.bin
<<<<<<< HEAD
    output: "Transportation/object_attributes/headpose/vanilla_cnn/dldt"
    framework: dldt
    license: https://raw.githubusercontent.com/opencv/open_model_zoo/master/LICENSE

  - name: "head-pose-estimation-adas-0001-int8"
    description: >-
      Head pose estimation network based on simple, handmade CNN architecture. Angle
      regression layers are convolutions + ReLU + batch norm + fully connected with
      one output.
    files:
      - name: head-pose-estimation-adas-0001-int8.xml
=======
      - name: INT8/head-pose-estimation-adas-0001.xml
>>>>>>> c930612d
        sha256: 3d820d5aede971aef3b760328bfe1edd96d395b272622cea816c573003ae2b89
        source: https://download.01.org/opencv/2019/open_model_zoo/R1/20190404_140900_models_bin/head-pose-estimation-adas-0001/INT8/head-pose-estimation-adas-0001.xml
      - name: INT8/head-pose-estimation-adas-0001.bin
        sha256: abc0fb7f08e782301c4ffccf9fc5ce626e608a1e7f9c179baf6513519fa38416
        source: https://download.01.org/opencv/2019/open_model_zoo/R1/20190404_140900_models_bin/head-pose-estimation-adas-0001/INT8/head-pose-estimation-adas-0001.bin
    output: "Transportation/object_attributes/headpose/vanilla_cnn/dldt"
    framework: dldt
    license: https://raw.githubusercontent.com/opencv/open_model_zoo/master/LICENSE

  - name: "human-pose-estimation-0001"
    description: >-
      This is a multi-person 2D pose estimation network (based on the OpenPose approach)
      with tuned MobileNet v1 as a feature extractor. It finds a human pose: body
      skeleton, which consists of keypoints and connections between them, for every
      person inside image. The pose may contain up to 18 keypoints: ears, eyes, nose,
      neck, shoulders, elbows, wrists, hips, knees and ankles.
    files:
      - name: FP32/human-pose-estimation-0001.xml
        sha256: 93cb893d1ffc0bb7bb6825bd0cc64f626057da1e16e22ed3835d753f2526e068
        source: https://download.01.org/opencv/2019/open_model_zoo/R1/20190404_140900_models_bin/human-pose-estimation-0001/FP32/human-pose-estimation-0001.xml
      - name: FP32/human-pose-estimation-0001.bin
        sha256: 9790da47abf072c509ff843695a7b9b96283729731ba4d711fb50201f376b2fc
        source: https://download.01.org/opencv/2019/open_model_zoo/R1/20190404_140900_models_bin/human-pose-estimation-0001/FP32/human-pose-estimation-0001.bin
<<<<<<< HEAD
    output: "Transportation/human_pose_estimation/mobilenet-v1/dldt/"
    framework: dldt
    license: https://raw.githubusercontent.com/opencv/open_model_zoo/master/LICENSE

  - name: "human-pose-estimation-0001-fp16"
    description: >-
      This is a multi-person 2D pose estimation network (based on the OpenPose approach)
      with tuned MobileNet v1 as a feature extractor. It finds a human pose: body
      skeleton, which consists of keypoints and connections between them, for every
      person inside image. The pose may contain up to 18 keypoints: ears, eyes, nose,
      neck, shoulders, elbows, wrists, hips, knees and ankles.
    files:
      - name: human-pose-estimation-0001-fp16.xml
=======
      - name: FP16/human-pose-estimation-0001.xml
>>>>>>> c930612d
        sha256: 5dbd78dec8ea4a9283bb78640a3ba2c3878535286471ed7b80bce30070684046
        source: https://download.01.org/opencv/2019/open_model_zoo/R1/20190404_140900_models_bin/human-pose-estimation-0001/FP16/human-pose-estimation-0001.xml
      - name: FP16/human-pose-estimation-0001.bin
        sha256: 48c607a55b22b540c38b6ed295eba211aaa6cd4acd47776f0a1259829cb51196
        source: https://download.01.org/opencv/2019/open_model_zoo/R1/20190404_140900_models_bin/human-pose-estimation-0001/FP16/human-pose-estimation-0001.bin
<<<<<<< HEAD
    output: "Transportation/human_pose_estimation/mobilenet-v1/dldt/"
    framework: dldt
    license: https://raw.githubusercontent.com/opencv/open_model_zoo/master/LICENSE

  - name: "human-pose-estimation-0001-int8"
    description: >-
      This is a multi-person 2D pose estimation network (based on the OpenPose approach)
      with tuned MobileNet v1 as a feature extractor. It finds a human pose: body
      skeleton, which consists of keypoints and connections between them, for every
      person inside image. The pose may contain up to 18 keypoints: ears, eyes, nose,
      neck, shoulders, elbows, wrists, hips, knees and ankles.
    files:
      - name: human-pose-estimation-0001-int8.xml
=======
      - name: INT8/human-pose-estimation-0001.xml
>>>>>>> c930612d
        sha256: a77eb5ad3423d41b5f26acf01c8549db892cbb32f903342d6c1dc7640e1902c4
        source: https://download.01.org/opencv/2019/open_model_zoo/R1/20190404_140900_models_bin/human-pose-estimation-0001/INT8/human-pose-estimation-0001.xml
      - name: INT8/human-pose-estimation-0001.bin
        sha256: 0d252f0fd98c598fb38eaa907fa8b3d15cf2d420d743649b4b6c5dbdbbe5f1ac
        source: https://download.01.org/opencv/2019/open_model_zoo/R1/20190404_140900_models_bin/human-pose-estimation-0001/INT8/human-pose-estimation-0001.bin
    output: "Transportation/human_pose_estimation/mobilenet-v1/dldt/"
    framework: dldt
    license: https://raw.githubusercontent.com/opencv/open_model_zoo/master/LICENSE

  - name: "landmarks-regression-retail-0009"
    description: >-
      This is a lightweight landmarks regressor for the Smart Classroom scenario.
      It has a classic convolutional design: stacked 3x3 convolutions, batch normalizations,
      PReLU activations, and poolings. Final regression is done by the global depthwise
      pooling head and FullyConnected layers. The model predicts five facial landmarks:
      two eyes, nose, and two lip corners.
    files:
      - name: FP32/landmarks-regression-retail-0009.xml
        sha256: db495316e343dc5cdb3edaf6ca5853c4a478c96772eb6da042ccdddeeefd0936
        source: https://download.01.org/opencv/2019/open_model_zoo/R1/20190404_140900_models_bin/landmarks-regression-retail-0009/FP32/landmarks-regression-retail-0009.xml
      - name: FP32/landmarks-regression-retail-0009.bin
        sha256: 46795837d35e8199b7c5b57e1f76297827bf516a150c0d5643197d8c325f1dbc
        source: https://download.01.org/opencv/2019/open_model_zoo/R1/20190404_140900_models_bin/landmarks-regression-retail-0009/FP32/landmarks-regression-retail-0009.bin
<<<<<<< HEAD
    output: "Retail/object_attributes/landmarks_regression/0009/dldt/"
    framework: dldt
    license: https://raw.githubusercontent.com/opencv/open_model_zoo/master/LICENSE

  - name: "landmarks-regression-retail-0009-fp16"
    description: >-
      This is a lightweight landmarks regressor for the Smart Classroom scenario.
      It has a classic convolutional design: stacked 3x3 convolutions, batch normalizations,
      PReLU activations, and poolings. Final regression is done by the global depthwise
      pooling head and FullyConnected layers. The model predicts five facial landmarks:
      two eyes, nose, and two lip corners.
    files:
      - name: landmarks-regression-retail-0009-fp16.xml
=======
      - name: FP16/landmarks-regression-retail-0009.xml
>>>>>>> c930612d
        sha256: bcf274a704031d24af7fdd7f868f052e346cf96029b6b6e85cdc168beddbe401
        source: https://download.01.org/opencv/2019/open_model_zoo/R1/20190404_140900_models_bin/landmarks-regression-retail-0009/FP16/landmarks-regression-retail-0009.xml
      - name: FP16/landmarks-regression-retail-0009.bin
        sha256: 5d74c26cbb836b3de358ab05d4cbd92c4eb713dc74484cff9de82b2deb3d8527
        source: https://download.01.org/opencv/2019/open_model_zoo/R1/20190404_140900_models_bin/landmarks-regression-retail-0009/FP16/landmarks-regression-retail-0009.bin
    output: "Retail/object_attributes/landmarks_regression/0009/dldt/"
    framework: dldt
    license: https://raw.githubusercontent.com/opencv/open_model_zoo/master/LICENSE

  - name: "license-plate-recognition-barrier-0001"
    description: >-
      This model uses a small-footprint network trained end-to-end to recognize Chinese
      license plates in traffic.
    files:
      - name: FP32/license-plate-recognition-barrier-0001.xml
        sha256: 19fc9d960f1d18aa0f45c6a3018f5bb3422d2a7ff0db870aaa46a1bc1f13b74a
        source: https://download.01.org/opencv/2019/open_model_zoo/R1/20190404_140900_models_bin/license-plate-recognition-barrier-0001/FP32/license-plate-recognition-barrier-0001.xml
      - name: FP32/license-plate-recognition-barrier-0001.bin
        sha256: 16f07102e8e936f80d36e77126723b7ca1c4eaf99f0f4b9762d48aeb4e452a90
        source: https://download.01.org/opencv/2019/open_model_zoo/R1/20190404_140900_models_bin/license-plate-recognition-barrier-0001/FP32/license-plate-recognition-barrier-0001.bin
<<<<<<< HEAD
    output: "Security/optical_character_recognition/license_plate/dldt/"
    framework: dldt
    license: https://raw.githubusercontent.com/opencv/open_model_zoo/master/LICENSE

  - name: "license-plate-recognition-barrier-0001-fp16"
    description: >-
      This model uses a small-footprint network trained end-to-end to recognize Chinese
      license plates in traffic.
    files:
      - name: license-plate-recognition-barrier-0001-fp16.xml
=======
      - name: FP16/license-plate-recognition-barrier-0001.xml
>>>>>>> c930612d
        sha256: e7607025021490c84950f211ef6480547b7a30d0ffd3b72c43ebe0c04de315c8
        source: https://download.01.org/opencv/2019/open_model_zoo/R1/20190404_140900_models_bin/license-plate-recognition-barrier-0001/FP16/license-plate-recognition-barrier-0001.xml
      - name: FP16/license-plate-recognition-barrier-0001.bin
        sha256: 67f79aa7fe46b35b13a7c083520c2dcc1218b6104292a4a00da46fa8fcaf3fcf
        source: https://download.01.org/opencv/2019/open_model_zoo/R1/20190404_140900_models_bin/license-plate-recognition-barrier-0001/FP16/license-plate-recognition-barrier-0001.bin
    output: "Security/optical_character_recognition/license_plate/dldt/"
    framework: dldt
    license: https://raw.githubusercontent.com/opencv/open_model_zoo/master/LICENSE

  - name: "pedestrian-and-vehicle-detector-adas-0001"
    description: >-
      Pedestrian and vehicle detection network based on MobileNet v1.0 + SSD.
    files:
      - name: FP32/pedestrian-and-vehicle-detector-adas-0001.xml
        sha256: 6455b1836781e62ccc5d699eeb4e1eb4adf598d7c4e6e1638d066ae08dda7007
        source: https://download.01.org/opencv/2019/open_model_zoo/R1/20190404_140900_models_bin/pedestrian-and-vehicle-detector-adas-0001/FP32/pedestrian-and-vehicle-detector-adas-0001.xml
      - name: FP32/pedestrian-and-vehicle-detector-adas-0001.bin
        sha256: 5919c7c49b557b389aa502894d3b2e6c213d36166e554d9a0726d2b06485acc6
        source: https://download.01.org/opencv/2019/open_model_zoo/R1/20190404_140900_models_bin/pedestrian-and-vehicle-detector-adas-0001/FP32/pedestrian-and-vehicle-detector-adas-0001.bin
<<<<<<< HEAD
    output: "Transportation/object_detection/pedestrian-and-vehicle/mobilenet-reduced-ssd/dldt/"
    framework: dldt
    license: https://raw.githubusercontent.com/opencv/open_model_zoo/master/LICENSE

  - name: "pedestrian-and-vehicle-detector-adas-0001-fp16"
    description: >-
      Pedestrian and vehicle detection network based on MobileNet v1.0 + SSD.
    files:
      - name: pedestrian-and-vehicle-detector-adas-0001-fp16.xml
=======
      - name: FP16/pedestrian-and-vehicle-detector-adas-0001.xml
>>>>>>> c930612d
        sha256: a9a6cf98fe6dbc033db0b8a7d57bcbe215d69447b28c32cb02dd9a9665e9b356
        source: https://download.01.org/opencv/2019/open_model_zoo/R1/20190404_140900_models_bin/pedestrian-and-vehicle-detector-adas-0001/FP16/pedestrian-and-vehicle-detector-adas-0001.xml
      - name: FP16/pedestrian-and-vehicle-detector-adas-0001.bin
        sha256: 8d162bdaf55d289cc8ce792b49d1416eff345ec58097f6231a5ec8dba9d2722e
        source: https://download.01.org/opencv/2019/open_model_zoo/R1/20190404_140900_models_bin/pedestrian-and-vehicle-detector-adas-0001/FP16/pedestrian-and-vehicle-detector-adas-0001.bin
<<<<<<< HEAD
    output: "Transportation/object_detection/pedestrian-and-vehicle/mobilenet-reduced-ssd/dldt/"
    framework: dldt
    license: https://raw.githubusercontent.com/opencv/open_model_zoo/master/LICENSE

  - name: "pedestrian-and-vehicle-detector-adas-0001-int8"
    description: >-
      Pedestrian and vehicle detection network based on MobileNet v1.0 + SSD.
    files:
      - name: pedestrian-and-vehicle-detector-adas-0001-int8.xml
=======
      - name: INT8/pedestrian-and-vehicle-detector-adas-0001.xml
>>>>>>> c930612d
        sha256: 166849d75fc273fc3459d67258683153119ebabb95ce7556d5f883b395a73fbc
        source: https://download.01.org/opencv/2019/open_model_zoo/R1/20190404_140900_models_bin/pedestrian-and-vehicle-detector-adas-0001/INT8/pedestrian-and-vehicle-detector-adas-0001.xml
      - name: INT8/pedestrian-and-vehicle-detector-adas-0001.bin
        sha256: 43d91e778368ec13aee4d1883bb70324f196a600b77d18d889c6568ebcda6e4e
        source: https://download.01.org/opencv/2019/open_model_zoo/R1/20190404_140900_models_bin/pedestrian-and-vehicle-detector-adas-0001/INT8/pedestrian-and-vehicle-detector-adas-0001.bin
    output: "Transportation/object_detection/pedestrian-and-vehicle/mobilenet-reduced-ssd/dldt/"
    framework: dldt
    license: https://raw.githubusercontent.com/opencv/open_model_zoo/master/LICENSE

  - name: "pedestrian-detection-adas-0002"
    description: >-
      Pedestrian detection network based on SSD framework with tuned MobileNet v1
      as a feature extractor.
    files:
      - name: FP32/pedestrian-detection-adas-0002.xml
        sha256: 255b8d15b0f424bda0ad206c0908e6fa46394f9d8f61018f175676af806e8854
        source: https://download.01.org/opencv/2019/open_model_zoo/R1/20190404_140900_models_bin/pedestrian-detection-adas-0002/FP32/pedestrian-detection-adas-0002.xml
      - name: FP32/pedestrian-detection-adas-0002.bin
        sha256: cdf00f3882285d646d2e77b43bd2eef05d1ca88de048d352a3339c79b63767ff
        source: https://download.01.org/opencv/2019/open_model_zoo/R1/20190404_140900_models_bin/pedestrian-detection-adas-0002/FP32/pedestrian-detection-adas-0002.bin
<<<<<<< HEAD
    output: "Transportation/object_detection/pedestrian/mobilenet-reduced-ssd/dldt/"
    framework: dldt
    license: https://raw.githubusercontent.com/opencv/open_model_zoo/master/LICENSE

  - name: "pedestrian-detection-adas-0002-fp16"
    description: >-
      Pedestrian detection network based on SSD framework with tuned MobileNet v1
      as a feature extractor.
    files:
      - name: pedestrian-detection-adas-0002-fp16.xml
=======
      - name: FP16/pedestrian-detection-adas-0002.xml
>>>>>>> c930612d
        sha256: be00995bfbd482115bcf4bb4ddc69322f1d92bff6eef064d8575f49f1e9248d2
        source: https://download.01.org/opencv/2019/open_model_zoo/R1/20190404_140900_models_bin/pedestrian-detection-adas-0002/FP16/pedestrian-detection-adas-0002.xml
      - name: FP16/pedestrian-detection-adas-0002.bin
        sha256: ebc3f941934f1df17faf9379b4686745c5d2553ffa469c95e1cc950ea1d013c7
        source: https://download.01.org/opencv/2019/open_model_zoo/R1/20190404_140900_models_bin/pedestrian-detection-adas-0002/FP16/pedestrian-detection-adas-0002.bin
<<<<<<< HEAD
    output: "Transportation/object_detection/pedestrian/mobilenet-reduced-ssd/dldt/"
    framework: dldt
    license: https://raw.githubusercontent.com/opencv/open_model_zoo/master/LICENSE

  - name: "pedestrian-detection-adas-0002-int8"
    description: >-
      Pedestrian detection network based on SSD framework with tuned MobileNet v1
      as a feature extractor.
    files:
      - name: pedestrian-detection-adas-0002-int8.xml
=======
      - name: INT8/pedestrian-detection-adas-0002.xml
>>>>>>> c930612d
        sha256: e4251d56e11da101e05a7fe273b27971cdc82abc351773bc0b42f58cbdbf0dc2
        source: https://download.01.org/opencv/2019/open_model_zoo/R1/20190404_140900_models_bin/pedestrian-detection-adas-0002/INT8/pedestrian-detection-adas-0002.xml
      - name: INT8/pedestrian-detection-adas-0002.bin
        sha256: 34753fc4edbbf5f0e7aaedf625000ffe74f443bf20b80cb49a7d2bfc45775e19
        source: https://download.01.org/opencv/2019/open_model_zoo/R1/20190404_140900_models_bin/pedestrian-detection-adas-0002/INT8/pedestrian-detection-adas-0002.bin
    output: "Transportation/object_detection/pedestrian/mobilenet-reduced-ssd/dldt/"
    framework: dldt
    license: https://raw.githubusercontent.com/opencv/open_model_zoo/master/LICENSE

  - name: "person-attributes-recognition-crossroad-0230"
    description: >-
      This model presents a person attributes classification algorithm analysis scenario.
      It produces probability of person attributions existing on the sample and a
      position of two point on sample, whiches can be used for color prob (like, color
      picker in graphical editors)
    files:
      - name: FP32/person-attributes-recognition-crossroad-0230.xml
        sha256: 2c5aaf5ded5ad7108b36333c0885e63a6b5200d59fdecc311502f2befc8a7c07
        source: https://download.01.org/opencv/2019/open_model_zoo/R1/20190404_140900_models_bin/person-attributes-recognition-crossroad-0230/FP32/person-attributes-recognition-crossroad-0230.xml
      - name: FP32/person-attributes-recognition-crossroad-0230.bin
        sha256: 1d1c392826e77373d87fd1d7c65ce238c615f729e5524f1dfbc07a3a6c0cf8db
        source: https://download.01.org/opencv/2019/open_model_zoo/R1/20190404_140900_models_bin/person-attributes-recognition-crossroad-0230/FP32/person-attributes-recognition-crossroad-0230.bin
<<<<<<< HEAD
    output: "Security/object_attributes/pedestrian/person-attributes-recognition-crossroad-0230/dldt/"
    framework: dldt
    license: https://raw.githubusercontent.com/opencv/open_model_zoo/master/LICENSE

  - name: "person-attributes-recognition-crossroad-0230-fp16"
    description: >-
      This model presents a person attributes classification algorithm analysis scenario.
      It produces probability of person attributions existing on the sample and a
      position of two point on sample, whiches can be used for color prob (like, color
      picker in graphical editors)
    files:
      - name: person-attributes-recognition-crossroad-0230-fp16.xml
=======
      - name: FP16/person-attributes-recognition-crossroad-0230.xml
>>>>>>> c930612d
        sha256: 0ee68005a9703b32628b2b1d68c4abee815ab4667fcd2478e9517fbac9ca225b
        source: https://download.01.org/opencv/2019/open_model_zoo/R1/20190404_140900_models_bin/person-attributes-recognition-crossroad-0230/FP16/person-attributes-recognition-crossroad-0230.xml
      - name: FP16/person-attributes-recognition-crossroad-0230.bin
        sha256: 033c56ba8e93c03604e78b99f9b7e5ab07fa57cfd1d865cb62fc001744fc6e72
        source: https://download.01.org/opencv/2019/open_model_zoo/R1/20190404_140900_models_bin/person-attributes-recognition-crossroad-0230/FP16/person-attributes-recognition-crossroad-0230.bin
    output: "Security/object_attributes/pedestrian/person-attributes-recognition-crossroad-0230/dldt/"
    framework: dldt
    license: https://raw.githubusercontent.com/opencv/open_model_zoo/master/LICENSE

  - name: "person-detection-action-recognition-0005"
    description: >-
      This is an action detector for the Smart Classroom scenario. It is based on
      the RMNet backbone that includes depth-wise convolutions to reduce the amount
      of computations for the 3x3 convolution block. The first SSD head from 1/16
      scale feature map has four clustered prior boxes and outputs detected persons
      (two class detector). The second SSD-based head predicts actions of the detected
      persons. Possible actions: sitting, standing, raising hand.
    files:
      - name: FP32/person-detection-action-recognition-0005.xml
        sha256: d39d16f5f8de90e6f4a2eae51e3ecc44ebd1a78bf4f0bd113d39592166c14f7c
        source: https://download.01.org/opencv/2019/open_model_zoo/R1/20190404_140900_models_bin/person-detection-action-recognition-0005/FP32/person-detection-action-recognition-0005.xml
      - name: FP32/person-detection-action-recognition-0005.bin
        sha256: 57a2481289ab817945fc93b18fe4f15f45ae154f974d72f8e92e428a5b86bb5f
        source: https://download.01.org/opencv/2019/open_model_zoo/R1/20190404_140900_models_bin/person-detection-action-recognition-0005/FP32/person-detection-action-recognition-0005.bin
<<<<<<< HEAD
    output: "Retail/action_detection/pedestrian/rmnet_ssd/0165/dldt/"
    framework: dldt
    license: https://raw.githubusercontent.com/opencv/open_model_zoo/master/LICENSE

  - name: "person-detection-action-recognition-0005-fp16"
    description: >-
      This is an action detector for the Smart Classroom scenario. It is based on
      the RMNet backbone that includes depth-wise convolutions to reduce the amount
      of computations for the 3x3 convolution block. The first SSD head from 1/16
      scale feature map has four clustered prior boxes and outputs detected persons
      (two class detector). The second SSD-based head predicts actions of the detected
      persons. Possible actions: sitting, standing, raising hand.
    files:
      - name: person-detection-action-recognition-0005-fp16.xml
=======
      - name: FP16/person-detection-action-recognition-0005.xml
>>>>>>> c930612d
        sha256: b33df7fdc11a71eb05c63eb23cdb0fa3935bbfca85e8ac867e1610778e03396e
        source: https://download.01.org/opencv/2019/open_model_zoo/R1/20190404_140900_models_bin/person-detection-action-recognition-0005/FP16/person-detection-action-recognition-0005.xml
      - name: FP16/person-detection-action-recognition-0005.bin
        sha256: e76f97d714c7eae3bd9007e91e0906cb239ae0260a46efde860d95d6da84a6bc
        source: https://download.01.org/opencv/2019/open_model_zoo/R1/20190404_140900_models_bin/person-detection-action-recognition-0005/FP16/person-detection-action-recognition-0005.bin
    output: "Retail/action_detection/pedestrian/rmnet_ssd/0165/dldt/"
    framework: dldt
    license: https://raw.githubusercontent.com/opencv/open_model_zoo/master/LICENSE

  - name: "person-detection-retail-0002"
<<<<<<< HEAD
    description: >-
      This is a pedestrian detector based on backbone with hyper-feature + R-FCN for
      the Retail scenario.
=======
    description: "Person detection (HyperNet+RFCN+DetectionOutput)."
>>>>>>> c930612d
    files:
      - name: FP32/person-detection-retail-0002.xml
        sha256: bfacb328e853120e5fc8c42b7d123e3da64170eaf8ce72ddc067af1a6d74ddc7
        source: https://download.01.org/opencv/2019/open_model_zoo/R1/20190404_140900_models_bin/person-detection-retail-0002/FP32/person-detection-retail-0002.xml
      - name: FP32/person-detection-retail-0002.bin
        sha256: c510c14c7d41c20782e288f60a955faf4a0fcc7cb6d92a7db6c0013431e01673
        source: https://download.01.org/opencv/2019/open_model_zoo/R1/20190404_140900_models_bin/person-detection-retail-0002/FP32/person-detection-retail-0002.bin
<<<<<<< HEAD
    output: "Retail/object_detection/pedestrian/hypernet-rfcn/0026/dldt/"
    framework: dldt
    license: https://raw.githubusercontent.com/opencv/open_model_zoo/master/LICENSE

  - name: "person-detection-retail-0002-fp16"
    description: >-
      This is a pedestrian detector based on backbone with hyper-feature + R-FCN for
      the Retail scenario.
    files:
      - name: person-detection-retail-0002-fp16.xml
=======
      - name: FP16/person-detection-retail-0002.xml
>>>>>>> c930612d
        sha256: a209128472a8ce16e37305a13e54587754219ab472247830f813f835b4f5d68a
        source: https://download.01.org/opencv/2019/open_model_zoo/R1/20190404_140900_models_bin/person-detection-retail-0002/FP16/person-detection-retail-0002.xml
      - name: FP16/person-detection-retail-0002.bin
        sha256: f14c44ebfec32e7aede4ebc1435e46e7ee8191f7c9c7bdc728c96560e6d45834
        source: https://download.01.org/opencv/2019/open_model_zoo/R1/20190404_140900_models_bin/person-detection-retail-0002/FP16/person-detection-retail-0002.bin
    output: "Retail/object_detection/pedestrian/hypernet-rfcn/0026/dldt/"
    framework: dldt
    license: https://raw.githubusercontent.com/opencv/open_model_zoo/master/LICENSE

  - name: "person-detection-retail-0013"
    description: >-
      This is a pedestrian detector for the Retail scenario. It is based on MobileNetV2-like
      backbone that includes depth-wise convolutions to reduce the amount of computation
      for the 3x3 convolution block. The single SSD head from 1/16 scale feature map
      has 12 clustered prior boxes.
    files:
      - name: FP32/person-detection-retail-0013.xml
        sha256: 0f6fc8657b45ba7216cada7546ba8bdd489e357578ee017386dad555b34e1ed6
        source: https://download.01.org/opencv/2019/open_model_zoo/R1/20190404_140900_models_bin/person-detection-retail-0013/FP32/person-detection-retail-0013.xml
      - name: FP32/person-detection-retail-0013.bin
        sha256: 3d2c6572e6b6f845a1f2c23c32de958333f40b4ee6c3448201f00450a5b8c8d3
        source: https://download.01.org/opencv/2019/open_model_zoo/R1/20190404_140900_models_bin/person-detection-retail-0013/FP32/person-detection-retail-0013.bin
<<<<<<< HEAD
    output: "Retail/object_detection/pedestrian/rmnet_ssd/0013/dldt/"
    framework: dldt
    license: https://raw.githubusercontent.com/opencv/open_model_zoo/master/LICENSE

  - name: "person-detection-retail-0013-fp16"
    description: >-
      This is a pedestrian detector for the Retail scenario. It is based on MobileNetV2-like
      backbone that includes depth-wise convolutions to reduce the amount of computation
      for the 3x3 convolution block. The single SSD head from 1/16 scale feature map
      has 12 clustered prior boxes.
    files:
      - name: person-detection-retail-0013-fp16.xml
=======
      - name: FP16/person-detection-retail-0013.xml
>>>>>>> c930612d
        sha256: f0a9f7d819dd79a4e03ee77d530ad822035817121abeff547dcacc736f0ce206
        source: https://download.01.org/opencv/2019/open_model_zoo/R1/20190404_140900_models_bin/person-detection-retail-0013/FP16/person-detection-retail-0013.xml
      - name: FP16/person-detection-retail-0013.bin
        sha256: 5b65ddc561b86e48420f7942cd5762deebc8691d1d11dc7567842a8b4548bf93
        source: https://download.01.org/opencv/2019/open_model_zoo/R1/20190404_140900_models_bin/person-detection-retail-0013/FP16/person-detection-retail-0013.bin
    output: "Retail/object_detection/pedestrian/rmnet_ssd/0013/dldt/"
    framework: dldt
    license: https://raw.githubusercontent.com/opencv/open_model_zoo/master/LICENSE

  - name: "person-reidentification-retail-0031"
    description: >-
      This is a person reidentification model for a general scenario. It uses a whole
      body image as an input and outputs an embedding vector to match a pair of images
      by the Cosine distance. The model is based on RMNet backbone that was developed
      for fast inference. A single reidentification head from the 1/16 scale feature
      map outputs the embedding vector of 256 floats.
    files:
      - name: FP32/person-reidentification-retail-0031.xml
        sha256: cd8cd51352b6f5f5d734733c357d7505dc36d7db6e79e61d97a3ad80083aba4a
        source: https://download.01.org/opencv/2019/open_model_zoo/R1/20190404_140900_models_bin/person-reidentification-retail-0031/FP32/person-reidentification-retail-0031.xml
      - name: FP32/person-reidentification-retail-0031.bin
        sha256: 8b9d349d330909815d2e75b57654c4cd6c27eb37c87d3280dfeaae03d166a4f4
        source: https://download.01.org/opencv/2019/open_model_zoo/R1/20190404_140900_models_bin/person-reidentification-retail-0031/FP32/person-reidentification-retail-0031.bin
<<<<<<< HEAD
    output: "Retail/object_reidentification/pedestrian/rmnet_based/0031/dldt"
    framework: dldt
    license: https://raw.githubusercontent.com/opencv/open_model_zoo/master/LICENSE

  - name: "person-reidentification-retail-0031-fp16"
    description: >-
      This is a person reidentification model for a general scenario. It uses a whole
      body image as an input and outputs an embedding vector to match a pair of images
      by the Cosine distance. The model is based on RMNet backbone that was developed
      for fast inference. A single reidentification head from the 1/16 scale feature
      map outputs the embedding vector of 256 floats.
    files:
      - name: person-reidentification-retail-0031-fp16.xml
=======
      - name: FP16/person-reidentification-retail-0031.xml
>>>>>>> c930612d
        sha256: c52a06b1c9332e5c1a87ad5eec35b46ed781f09faefa80bcbd090673273b814a
        source: https://download.01.org/opencv/2019/open_model_zoo/R1/20190404_140900_models_bin/person-reidentification-retail-0031/FP16/person-reidentification-retail-0031.xml
      - name: FP16/person-reidentification-retail-0031.bin
        sha256: 833c136bcce82bcba6de6289fc21ee24f24d4597e52c41717c2602ee275b2f7d
        source: https://download.01.org/opencv/2019/open_model_zoo/R1/20190404_140900_models_bin/person-reidentification-retail-0031/FP16/person-reidentification-retail-0031.bin
    output: "Retail/object_reidentification/pedestrian/rmnet_based/0031/dldt"
    framework: dldt
    license: https://raw.githubusercontent.com/opencv/open_model_zoo/master/LICENSE

  - name: "person-reidentification-retail-0076"
    description: >-
      This is a person reidentification model for a general scenario. It uses a whole
      body image as an input and outputs an embedding vector to match a pair of images
      by the Cosine distance. The model is based on RMNet backbone that was developed
      for fast inference. A single reidentification head from the 1/16 scale feature
      map outputs the embedding vector of 256 floats. The model is provided without
      last calibration layer, but can be used in the same way as the original model
      (with insignificant drop in accuracy).
    files:
      - name: FP32/person-reidentification-retail-0076.xml
        sha256: d8ae8edd22583d518cd7322aee3dd4743e1dbdb7ab2ff4d8af2f782d2e9dfc6c
        source: https://download.01.org/opencv/2019/open_model_zoo/R1/20190404_140900_models_bin/person-reidentification-retail-0076/FP32/person-reidentification-retail-0076.xml
      - name: FP32/person-reidentification-retail-0076.bin
        sha256: acd718a8e6bd0c9e52605ecfe3f5a7ba87280976315bccc94e9302bbe520d898
        source: https://download.01.org/opencv/2019/open_model_zoo/R1/20190404_140900_models_bin/person-reidentification-retail-0076/FP32/person-reidentification-retail-0076.bin
<<<<<<< HEAD
    output: "Retail/object_reidentification/pedestrian/rmnet_based/0076/dldt/"
    framework: dldt
    license: https://raw.githubusercontent.com/opencv/open_model_zoo/master/LICENSE

  - name: "person-reidentification-retail-0076-fp16"
    description: >-
      This is a person reidentification model for a general scenario. It uses a whole
      body image as an input and outputs an embedding vector to match a pair of images
      by the Cosine distance. The model is based on RMNet backbone that was developed
      for fast inference. A single reidentification head from the 1/16 scale feature
      map outputs the embedding vector of 256 floats. The model is provided without
      last calibration layer, but can be used in the same way as the original model
      (with insignificant drop in accuracy).
    files:
      - name: person-reidentification-retail-0076-fp16.xml
=======
      - name: FP16/person-reidentification-retail-0076.xml
>>>>>>> c930612d
        sha256: 4ce21984663dfbfece074e951883f9d6cebd320465d913fd0799b693a5dd4521
        source: https://download.01.org/opencv/2019/open_model_zoo/R1/20190404_140900_models_bin/person-reidentification-retail-0076/FP16/person-reidentification-retail-0076.xml
      - name: FP16/person-reidentification-retail-0076.bin
        sha256: c8a127cb2b8ff5f26b1d248de5a07b79c916103ee39bec0825fb990e4b043fd6
        source: https://download.01.org/opencv/2019/open_model_zoo/R1/20190404_140900_models_bin/person-reidentification-retail-0076/FP16/person-reidentification-retail-0076.bin
    output: "Retail/object_reidentification/pedestrian/rmnet_based/0076/dldt/"
    framework: dldt
    license: https://raw.githubusercontent.com/opencv/open_model_zoo/master/LICENSE

  - name: "person-reidentification-retail-0079"
    description: >-
      This is a person reidentification model for a general scenario. It uses a whole
      body image as an input and outputs an embedding vector to match a pair of images
      by the Cosine distance. The model is based on RMNet backbone that was developed
      for fast inference. A single reidentification head from the 1/16 scale feature
      map outputs the embedding vector of 256 floats. The model is provided without
      last calibration layer, but can be used in the same way as the original model
      (with insignificant drop in accuracy).
    files:
      - name: FP32/person-reidentification-retail-0079.xml
        sha256: 82271346ae9487df85583eae591aeb588f1ca0ac48f7b8caf8b001b760aa8d05
        source: https://download.01.org/opencv/2019/open_model_zoo/R1/20190404_140900_models_bin/person-reidentification-retail-0079/FP32/person-reidentification-retail-0079.xml
      - name: FP32/person-reidentification-retail-0079.bin
        sha256: e341d80b568d939dc121d2c4785d1f8bc90df477cd1754d0b286b2e24b7b33e4
        source: https://download.01.org/opencv/2019/open_model_zoo/R1/20190404_140900_models_bin/person-reidentification-retail-0079/FP32/person-reidentification-retail-0079.bin
<<<<<<< HEAD
    output: "Retail/object_reidentification/pedestrian/rmnet_based/0079/dldt/"
    framework: dldt
    license: https://raw.githubusercontent.com/opencv/open_model_zoo/master/LICENSE

  - name: "person-reidentification-retail-0079-fp16"
    description: >-
      This is a person reidentification model for a general scenario. It uses a whole
      body image as an input and outputs an embedding vector to match a pair of images
      by the Cosine distance. The model is based on RMNet backbone that was developed
      for fast inference. A single reidentification head from the 1/16 scale feature
      map outputs the embedding vector of 256 floats. The model is provided without
      last calibration layer, but can be used in the same way as the original model
      (with insignificant drop in accuracy).
    files:
      - name: person-reidentification-retail-0079-fp16.xml
=======
      - name: FP16/person-reidentification-retail-0079.xml
>>>>>>> c930612d
        sha256: b8f53174f7f7a02a01540042f4778a414ae1218e48bf5881d128b01f8dae88bd
        source: https://download.01.org/opencv/2019/open_model_zoo/R1/20190404_140900_models_bin/person-reidentification-retail-0079/FP16/person-reidentification-retail-0079.xml
      - name: FP16/person-reidentification-retail-0079.bin
        sha256: 95c426b1d7e8f06f417172f5b1058bd906c769c8c10b3846f8b3adc826390d93
        source: https://download.01.org/opencv/2019/open_model_zoo/R1/20190404_140900_models_bin/person-reidentification-retail-0079/FP16/person-reidentification-retail-0079.bin
    output: "Retail/object_reidentification/pedestrian/rmnet_based/0079/dldt/"
    framework: dldt
    license: https://raw.githubusercontent.com/opencv/open_model_zoo/master/LICENSE

  - name: "person-vehicle-bike-detection-crossroad-0078"
    description: >-
      Person/Vehicle/Bike detector is based on SSD detection architecture, RMNet backbone,
      and learnable image downscale block (like person-vehicle-bike-detection-crossroad-0066,
      but with extra pooling). The model is intended for security surveillance applications
      and works in a variety of scenes and weather/lighting conditions.
    files:
      - name: FP32/person-vehicle-bike-detection-crossroad-0078.xml
        sha256: f2e59c8b24fae359f577caaa58cf4485c5620aedf6b46aba9d83de8d1e4c78d2
        source: https://download.01.org/opencv/2019/open_model_zoo/R1/20190404_140900_models_bin/person-vehicle-bike-detection-crossroad-0078/FP32/person-vehicle-bike-detection-crossroad-0078.xml
      - name: FP32/person-vehicle-bike-detection-crossroad-0078.bin
        sha256: d9969d9fbef7f69f1fe683344746953dd7638b6d9d323dc8aa8a58671dc46ca7
        source: https://download.01.org/opencv/2019/open_model_zoo/R1/20190404_140900_models_bin/person-vehicle-bike-detection-crossroad-0078/FP32/person-vehicle-bike-detection-crossroad-0078.bin
<<<<<<< HEAD
    output: "Security/object_detection/crossroad/0078/dldt/"
    framework: dldt
    license: https://raw.githubusercontent.com/opencv/open_model_zoo/master/LICENSE

  - name: "person-vehicle-bike-detection-crossroad-0078-fp16"
    description: >-
      Person/Vehicle/Bike detector is based on SSD detection architecture, RMNet backbone,
      and learnable image downscale block (like person-vehicle-bike-detection-crossroad-0066,
      but with extra pooling). The model is intended for security surveillance applications
      and works in a variety of scenes and weather/lighting conditions.
    files:
      - name: person-vehicle-bike-detection-crossroad-0078-fp16.xml
=======
      - name: FP16/person-vehicle-bike-detection-crossroad-0078.xml
>>>>>>> c930612d
        sha256: 6dee99dc7fd212f5fa3b7eaac2eff1567f546435c640a849d016654be4e295b7
        source: https://download.01.org/opencv/2019/open_model_zoo/R1/20190404_140900_models_bin/person-vehicle-bike-detection-crossroad-0078/FP16/person-vehicle-bike-detection-crossroad-0078.xml
      - name: FP16/person-vehicle-bike-detection-crossroad-0078.bin
        sha256: e1f9566a108510b68330080eb85e9a82becd64614c1570afaa5d4bcd1df00eaf
        source: https://download.01.org/opencv/2019/open_model_zoo/R1/20190404_140900_models_bin/person-vehicle-bike-detection-crossroad-0078/FP16/person-vehicle-bike-detection-crossroad-0078.bin
    output: "Security/object_detection/crossroad/0078/dldt/"
    framework: dldt
    license: https://raw.githubusercontent.com/opencv/open_model_zoo/master/LICENSE

  - name: "road-segmentation-adas-0001"
    description: >-
      This is a segmentation network to classify each pixel into four classes: BG,
      road, curb, mark.
    files:
      - name: FP32/road-segmentation-adas-0001.xml
        sha256: cf3eea4fe64e6dfff7b758beaaf86e72ea7ff8c3c271d9da7879a7de8746499b
        source: https://download.01.org/opencv/2019/open_model_zoo/R1/20190404_140900_models_bin/road-segmentation-adas-0001/FP32/road-segmentation-adas-0001.xml
      - name: FP32/road-segmentation-adas-0001.bin
        sha256: e4ec8fa66deb6904b5b6faa109fa699098cc1f947bf5216c6e31595ec397c569
        source: https://download.01.org/opencv/2019/open_model_zoo/R1/20190404_140900_models_bin/road-segmentation-adas-0001/FP32/road-segmentation-adas-0001.bin
<<<<<<< HEAD
    output: "Transportation/segmentation/curbs/dldt/"
    framework: dldt
    license: https://raw.githubusercontent.com/opencv/open_model_zoo/master/LICENSE

  - name: "road-segmentation-adas-0001-fp16"
    description: >-
      This is a segmentation network to classify each pixel into four classes: BG,
      road, curb, mark.
    files:
      - name: road-segmentation-adas-0001-fp16.xml
=======
      - name: FP16/road-segmentation-adas-0001.xml
>>>>>>> c930612d
        sha256: ad294f6070976ff45130e93dc382058f4b17d487cdd302e89780f7c3b30280dc
        source: https://download.01.org/opencv/2019/open_model_zoo/R1/20190404_140900_models_bin/road-segmentation-adas-0001/FP16/road-segmentation-adas-0001.xml
      - name: FP16/road-segmentation-adas-0001.bin
        sha256: 292b8c8789d66f102ffb9b87104b39488bfa55293ef97e7d6a50439762cdd884
        source: https://download.01.org/opencv/2019/open_model_zoo/R1/20190404_140900_models_bin/road-segmentation-adas-0001/FP16/road-segmentation-adas-0001.bin
<<<<<<< HEAD
    output: "Transportation/segmentation/curbs/dldt/"
    framework: dldt
    license: https://raw.githubusercontent.com/opencv/open_model_zoo/master/LICENSE

  - name: "road-segmentation-adas-0001-int8"
    description: >-
      This is a segmentation network to classify each pixel into four classes: BG,
      road, curb, mark.
    files:
      - name: road-segmentation-adas-0001-int8.xml
=======
      - name: INT8/road-segmentation-adas-0001.xml
>>>>>>> c930612d
        sha256: 891a58c1b62d343ebb05038010c527ab05b0122bc03c4e7be39be19b30048ae0
        source: https://download.01.org/opencv/2019/open_model_zoo/R1/20190404_140900_models_bin/road-segmentation-adas-0001/INT8/road-segmentation-adas-0001.xml
      - name: INT8/road-segmentation-adas-0001.bin
        sha256: f300192b35c71717aebefdc24a1b8ba117e21c6c5eb13dc667f3f5c7bb3a722e
        source: https://download.01.org/opencv/2019/open_model_zoo/R1/20190404_140900_models_bin/road-segmentation-adas-0001/INT8/road-segmentation-adas-0001.bin
    output: "Transportation/segmentation/curbs/dldt/"
    framework: dldt
    license: https://raw.githubusercontent.com/opencv/open_model_zoo/master/LICENSE

  - name: "semantic-segmentation-adas-0001"
    description: >-
      This is a segmentation network to classify each pixel into 20 classes:

      - road

      - sidewalk

      - building

      - wall

      - fence

      - pole

      - traffic light

      - traffic sign

      - vegetation

      - terrain

      - sky

      - person

      - rider

      - car

      - truck

      - bus

      - train

      - motorcycle

      - bicycle

      - ego-vehicle
    files:
      - name: FP32/semantic-segmentation-adas-0001.xml
        sha256: 4e86d8cab9778dcb85eac3856cfa7b13516ccdc922a47e00a764e159972cca92
        source: https://download.01.org/opencv/2019/open_model_zoo/R1/20190404_140900_models_bin/semantic-segmentation-adas-0001/FP32/semantic-segmentation-adas-0001.xml
      - name: FP32/semantic-segmentation-adas-0001.bin
        sha256: 5a616b105fa42f574e4d23cfc227c10b8bdcc0ba0e66864d7aa4b8a269b7cc76
        source: https://download.01.org/opencv/2019/open_model_zoo/R1/20190404_140900_models_bin/semantic-segmentation-adas-0001/FP32/semantic-segmentation-adas-0001.bin
<<<<<<< HEAD
    output: "Transportation/segmentation/semantic_segmentation/icnet_icv/dldt/"
    framework: dldt
    license: https://raw.githubusercontent.com/opencv/open_model_zoo/master/LICENSE

  - name: "semantic-segmentation-adas-0001-fp16"
    description: >-
      This is a segmentation network to classify each pixel into 20 classes:

      - road

      - sidewalk

      - building

      - wall

      - fence

      - pole

      - traffic light

      - traffic sign

      - vegetation

      - terrain

      - sky

      - person

      - rider

      - car

      - truck

      - bus

      - train

      - motorcycle

      - bicycle

      - ego-vehicle
    files:
      - name: semantic-segmentation-adas-0001-fp16.xml
=======
      - name: FP16/semantic-segmentation-adas-0001.xml
>>>>>>> c930612d
        sha256: 10696961209fbdf6106196b4aa8574aa2311031eae568a5e0f1583ab9c6f1d1d
        source: https://download.01.org/opencv/2019/open_model_zoo/R1/20190404_140900_models_bin/semantic-segmentation-adas-0001/FP16/semantic-segmentation-adas-0001.xml
      - name: FP16/semantic-segmentation-adas-0001.bin
        sha256: 8c39dcb0d3569003264165eda163833eef2d0803121147ab06f46697e4f8b4c4
        source: https://download.01.org/opencv/2019/open_model_zoo/R1/20190404_140900_models_bin/semantic-segmentation-adas-0001/FP16/semantic-segmentation-adas-0001.bin
    output: "Transportation/segmentation/semantic_segmentation/icnet_icv/dldt/"
    framework: dldt
    license: https://raw.githubusercontent.com/opencv/open_model_zoo/master/LICENSE

  - name: "single-image-super-resolution-1033"
    description: >-
      An Attention-Based Approach for Single Image Super Resolution <https://arxiv.org/pdf/1807.06779.pdf>
      but with reduced number of channels and changes in network achitecture. It enhances
      the resolution of the input image by a factor of 3.
    files:
      - name: FP32/single-image-super-resolution-1033.xml
        sha256: 7314cb08b98e6287cb7ed25fa06d969bd7aa4dd605e940953b912e3bf1eeeae2
        source: https://download.01.org/opencv/2019/open_model_zoo/R1/20190404_140900_models_bin/single-image-super-resolution-1033/FP32/single-image-super-resolution-1033.xml
      - name: FP32/single-image-super-resolution-1033.bin
        sha256: eab6008bc5c2773199078402d4ad68072e0d4a7bfc5c6b7bcfe7d8230ea5eb5b
        source: https://download.01.org/opencv/2019/open_model_zoo/R1/20190404_140900_models_bin/single-image-super-resolution-1033/FP32/single-image-super-resolution-1033.bin
<<<<<<< HEAD
    output: "Security/super_resolution/srresnet/dldt/"
    framework: dldt
    license: https://raw.githubusercontent.com/opencv/open_model_zoo/master/LICENSE

  - name: "single-image-super-resolution-1033-fp16"
    description: >-
      An Attention-Based Approach for Single Image Super Resolution <https://arxiv.org/pdf/1807.06779.pdf>
      but with reduced number of channels and changes in network achitecture. It enhances
      the resolution of the input image by a factor of 3.
    files:
      - name: single-image-super-resolution-1033-fp16.xml
=======
      - name: FP16/single-image-super-resolution-1033.xml
>>>>>>> c930612d
        sha256: 09548920b37974d6bcbd5ed6d03825da363062dddba86fcc72ab2a56e4bbc0f5
        source: https://download.01.org/opencv/2019/open_model_zoo/R1/20190404_140900_models_bin/single-image-super-resolution-1033/FP16/single-image-super-resolution-1033.xml
      - name: FP16/single-image-super-resolution-1033.bin
        sha256: 4288e8ad4e9a8a6829b186aeb7e4112db1c7e971f935c3271c5ce47c7379cfbe
        source: https://download.01.org/opencv/2019/open_model_zoo/R1/20190404_140900_models_bin/single-image-super-resolution-1033/FP16/single-image-super-resolution-1033.bin
    output: "Security/super_resolution/srresnet/dldt/"
    framework: dldt
    license: https://raw.githubusercontent.com/opencv/open_model_zoo/master/LICENSE

  - name: "text-detection-0002"
    description: >-
      Text detector based on PixelLink <https://arxiv.org/pdf/1801.01315.pdf> architecture
      with MobileNetV2 <https://arxiv.org/pdf/1801.04381.pdf> as a backbone for indoor/outdoor
      scenes.
    files:
      - name: FP32/text-detection-0002.xml
        sha256: 0c9bbaa480bbbf6be0bea431494b9478dd61c84c31b3a454784a012b7031a872
        source: https://download.01.org/opencv/2019/open_model_zoo/R1/20190404_140900_models_bin/text-detection-0002/FP32/text-detection-0002.xml
      - name: FP32/text-detection-0002.bin
        sha256: fd2cdb0d70d816361c156fbc42a3363535009e1a7140494a4fb1acc7acbe4555
        source: https://download.01.org/opencv/2019/open_model_zoo/R1/20190404_140900_models_bin/text-detection-0002/FP32/text-detection-0002.bin
<<<<<<< HEAD
    output: "Retail/object_detection/text/pixel_link_mobilenet_v2/0001/"
    framework: dldt
    license: https://raw.githubusercontent.com/opencv/open_model_zoo/master/LICENSE

  - name: "text-detection-0002-fp16"
    description: >-
      Text detector based on PixelLink <https://arxiv.org/pdf/1801.01315.pdf> architecture
      with MobileNetV2 <https://arxiv.org/pdf/1801.04381.pdf> as a backbone for indoor/outdoor
      scenes.
    files:
      - name: text-detection-0002-fp16.xml
=======
      - name: FP16/text-detection-0002.xml
>>>>>>> c930612d
        sha256: 6193001bbef96a6f40fd3f0cc1726669baff9f1a5a6bcaa9d0eb9cda5f9513b4
        source: https://download.01.org/opencv/2019/open_model_zoo/R1/20190404_140900_models_bin/text-detection-0002/FP16/text-detection-0002.xml
      - name: FP16/text-detection-0002.bin
        sha256: 18508f0fc72bb142d50e00326dfbba63a54143f3cae4f54f8833b2e4d9891b0d
        source: https://download.01.org/opencv/2019/open_model_zoo/R1/20190404_140900_models_bin/text-detection-0002/FP16/text-detection-0002.bin
    output: "Retail/object_detection/text/pixel_link_mobilenet_v2/0001/"
    framework: dldt
    license: https://raw.githubusercontent.com/opencv/open_model_zoo/master/LICENSE

  - name: "vehicle-attributes-recognition-barrier-0039"
    description: >-
      This model presents a vehicle attributes classification algorithm for a traffic
      analysis scenario.
    files:
      - name: FP32/vehicle-attributes-recognition-barrier-0039.xml
        sha256: 7dc03429bbba0f588d37dfcbe1fe82c149cf624f3e19967c9f88c087f76f8f4c
        source: https://download.01.org/opencv/2019/open_model_zoo/R1/20190404_140900_models_bin/vehicle-attributes-recognition-barrier-0039/FP32/vehicle-attributes-recognition-barrier-0039.xml
      - name: FP32/vehicle-attributes-recognition-barrier-0039.bin
        sha256: 8195ea60216d9aefdab41e3129900aa847f4f0d3d003ce93aa15ecba0ca18e91
        source: https://download.01.org/opencv/2019/open_model_zoo/R1/20190404_140900_models_bin/vehicle-attributes-recognition-barrier-0039/FP32/vehicle-attributes-recognition-barrier-0039.bin
<<<<<<< HEAD
    output: "Security/object_attributes/vehicle/resnet10_update_1/dldt/"
    framework: dldt
    license: https://raw.githubusercontent.com/opencv/open_model_zoo/master/LICENSE

  - name: "vehicle-attributes-recognition-barrier-0039-fp16"
    description: >-
      This model presents a vehicle attributes classification algorithm for a traffic
      analysis scenario.
    files:
      - name: vehicle-attributes-recognition-barrier-0039-fp16.xml
=======
      - name: FP16/vehicle-attributes-recognition-barrier-0039.xml
>>>>>>> c930612d
        sha256: 4987bda5dfc22429f9bc41f48ae9f8ac075224152551e8d90694657494707955
        source: https://download.01.org/opencv/2019/open_model_zoo/R1/20190404_140900_models_bin/vehicle-attributes-recognition-barrier-0039/FP16/vehicle-attributes-recognition-barrier-0039.xml
      - name: FP16/vehicle-attributes-recognition-barrier-0039.bin
        sha256: be8b61e337a23ffa57d1742f92d2317560303652f330fef0cbe918161bfcaf50
        source: https://download.01.org/opencv/2019/open_model_zoo/R1/20190404_140900_models_bin/vehicle-attributes-recognition-barrier-0039/FP16/vehicle-attributes-recognition-barrier-0039.bin
<<<<<<< HEAD
    output: "Security/object_attributes/vehicle/resnet10_update_1/dldt/"
    framework: dldt
    license: https://raw.githubusercontent.com/opencv/open_model_zoo/master/LICENSE

  - name: "vehicle-attributes-recognition-barrier-0039-int8"
    description: >-
      This model presents a vehicle attributes classification algorithm for a traffic
      analysis scenario.
    files:
      - name: vehicle-attributes-recognition-barrier-0039-int8.xml
=======
      - name: INT8/vehicle-attributes-recognition-barrier-0039.xml
>>>>>>> c930612d
        sha256: 6b78a13e44ad3c7e6247061aec582e311d1d0b336a288bef1aceaa3d5147f0b1
        source: https://download.01.org/opencv/2019/open_model_zoo/R1/20190404_140900_models_bin/vehicle-attributes-recognition-barrier-0039/INT8/vehicle-attributes-recognition-barrier-0039.xml
      - name: INT8/vehicle-attributes-recognition-barrier-0039.bin
        sha256: 4ca9587b866ecc92418b87424ec5becb05f73a9781cd2eab6abeff7a54067590
        source: https://download.01.org/opencv/2019/open_model_zoo/R1/20190404_140900_models_bin/vehicle-attributes-recognition-barrier-0039/INT8/vehicle-attributes-recognition-barrier-0039.bin
    output: "Security/object_attributes/vehicle/resnet10_update_1/dldt/"
    framework: dldt
    license: https://raw.githubusercontent.com/opencv/open_model_zoo/master/LICENSE

  - name: "vehicle-detection-adas-0002"
    description: >-
      This is a vehicle detection network based on an SSD framework with tuned MobileNet
      v1 as a feature extractor.
    files:
      - name: FP32/vehicle-detection-adas-0002.xml
        sha256: 79245ea24591f452b60498b9b5930870a4b00caca9f8a0b5e83c0a6d57b507dc
        source: https://download.01.org/opencv/2019/open_model_zoo/R1/20190404_140900_models_bin/vehicle-detection-adas-0002/FP32/vehicle-detection-adas-0002.xml
      - name: FP32/vehicle-detection-adas-0002.bin
        sha256: a3046a4d72eb8a382ae3056533f570e3e9b049d463a3b33bfe20bd1dc8f9c0e4
        source: https://download.01.org/opencv/2019/open_model_zoo/R1/20190404_140900_models_bin/vehicle-detection-adas-0002/FP32/vehicle-detection-adas-0002.bin
<<<<<<< HEAD
    output: "Transportation/object_detection/vehicle/mobilenet-reduced-ssd/dldt/"
    framework: dldt
    license: https://raw.githubusercontent.com/opencv/open_model_zoo/master/LICENSE

  - name: "vehicle-detection-adas-0002-fp16"
    description: >-
      This is a vehicle detection network based on an SSD framework with tuned MobileNet
      v1 as a feature extractor.
    files:
      - name: vehicle-detection-adas-0002-fp16.xml
=======
      - name: FP16/vehicle-detection-adas-0002.xml
>>>>>>> c930612d
        sha256: d31ba2739f3aa953a17b1f645b77045e6116e3f890bd044414125c2965f8b654
        source: https://download.01.org/opencv/2019/open_model_zoo/R1/20190404_140900_models_bin/vehicle-detection-adas-0002/FP16/vehicle-detection-adas-0002.xml
      - name: FP16/vehicle-detection-adas-0002.bin
        sha256: 257a2a9c27ca3d3f5b515f982c3af50683ade869be966e57f0f04f2d95073714
        source: https://download.01.org/opencv/2019/open_model_zoo/R1/20190404_140900_models_bin/vehicle-detection-adas-0002/FP16/vehicle-detection-adas-0002.bin
<<<<<<< HEAD
    output: "Transportation/object_detection/vehicle/mobilenet-reduced-ssd/dldt/"
    framework: dldt
    license: https://raw.githubusercontent.com/opencv/open_model_zoo/master/LICENSE

  - name: "vehicle-detection-adas-0002-int8"
    description: >-
      This is a vehicle detection network based on an SSD framework with tuned MobileNet
      v1 as a feature extractor.
    files:
      - name: vehicle-detection-adas-0002-int8.xml
=======
      - name: INT8/vehicle-detection-adas-0002.xml
>>>>>>> c930612d
        sha256: 40f9090d64ec72236e6b95a6f00220e8e5779e05fc4079febb22ad72b9bcd44f
        source: https://download.01.org/opencv/2019/open_model_zoo/R1/20190404_140900_models_bin/vehicle-detection-adas-0002/INT8/vehicle-detection-adas-0002.xml
      - name: INT8/vehicle-detection-adas-0002.bin
        sha256: d529c1303bf5ab92167a304591cbb82a58655a949f13c56d88dacc89c536be1d
        source: https://download.01.org/opencv/2019/open_model_zoo/R1/20190404_140900_models_bin/vehicle-detection-adas-0002/INT8/vehicle-detection-adas-0002.bin
    output: "Transportation/object_detection/vehicle/mobilenet-reduced-ssd/dldt/"
    framework: dldt
    license: https://raw.githubusercontent.com/opencv/open_model_zoo/master/LICENSE

  - name: "vehicle-license-plate-detection-barrier-0106"
    description: >-
      This is a MobileNetV2 + SSD-based vehicle and (Chinese) license plate detector
      for the "Barrier" use case.
    files:
      - name: FP32/vehicle-license-plate-detection-barrier-0106.xml
        sha256: 0d5fd522c226547b7aaae690d78f786ca5ff7a9ae0433f9a19d7d7cd225381a3
        source: https://download.01.org/opencv/2019/open_model_zoo/R1/20190404_140900_models_bin/vehicle-license-plate-detection-barrier-0106/FP32/vehicle-license-plate-detection-barrier-0106.xml
      - name: FP32/vehicle-license-plate-detection-barrier-0106.bin
        sha256: abf00b35146445fd6d11afb467d48558dbeba0cc11d87968171d20373d4cc613
        source: https://download.01.org/opencv/2019/open_model_zoo/R1/20190404_140900_models_bin/vehicle-license-plate-detection-barrier-0106/FP32/vehicle-license-plate-detection-barrier-0106.bin
<<<<<<< HEAD
    output: "Security/object_detection/barrier/0106/dldt/"
    framework: dldt
    license: https://raw.githubusercontent.com/opencv/open_model_zoo/master/LICENSE

  - name: "vehicle-license-plate-detection-barrier-0106-fp16"
    description: >-
      This is a MobileNetV2 + SSD-based vehicle and (Chinese) license plate detector
      for the "Barrier" use case.
    files:
      - name: vehicle-license-plate-detection-barrier-0106-fp16.xml
=======
      - name: FP16/vehicle-license-plate-detection-barrier-0106.xml
>>>>>>> c930612d
        sha256: 9ad78ae598376addd0e1fe859790cd07a96f76f1ac198a55aeb80243df8645aa
        source: https://download.01.org/opencv/2019/open_model_zoo/R1/20190404_140900_models_bin/vehicle-license-plate-detection-barrier-0106/FP16/vehicle-license-plate-detection-barrier-0106.xml
      - name: FP16/vehicle-license-plate-detection-barrier-0106.bin
        sha256: 8899c10509ad8dfd029c845bcc409976a56c46f73f3354044f243f0bba9c6b97
        source: https://download.01.org/opencv/2019/open_model_zoo/R1/20190404_140900_models_bin/vehicle-license-plate-detection-barrier-0106/FP16/vehicle-license-plate-detection-barrier-0106.bin
    output: "Security/object_detection/barrier/0106/dldt/"
    framework: dldt
    license: https://raw.githubusercontent.com/opencv/open_model_zoo/master/LICENSE

  - name: "face-detection-adas-binary-0001"
    description: >-
      Face detector for driver monitoring and similar scenarios. The network features
      a pruned MobileNet backbone that includes depth-wise convolutions to reduce
      the amount of computation for the 3x3 convolution block. Also some 1x1 convolutions
      are binary that can be implemented using effective binary XNOR+POPCOUNT approach
    files:
      - name: INT1/face-detection-adas-binary-0001.xml
        sha256: fde8c465a5e3f3425fb567d31b9591ff8be589930c8488639f8feddf7f0301f2
        source: https://download.01.org/opencv/2019/open_model_zoo/R1/20190404_140900_models_bin/face-detection-adas-binary-0001/INT1/face-detection-adas-binary-0001.xml
      - name: INT1/face-detection-adas-binary-0001.bin
        sha256: 0e0742b61fb924e937a8974da8a2e15cc6afc15630afa3f220676ee7a3a99700
        source: https://download.01.org/opencv/2019/open_model_zoo/R1/20190404_140900_models_bin/face-detection-adas-binary-0001/INT1/face-detection-adas-binary-0001.bin
    output: "Transportation/object_detection/face/pruned_mobilenet_reduced_ssd_shared_weights_binary/dldt/"
    framework: dldt
    license: https://raw.githubusercontent.com/opencv/open_model_zoo/master/LICENSE

  - name: "single-image-super-resolution-1032"
    description: >-
      An Attention-Based Approach for Single Image Super Resolution <https://arxiv.org/pdf/1807.06779.pdf>
      but with reduced number of channels and changes in network achitecture. It enhances
      the resolution of the input image by a factor of 4.
    files:
      - name: FP32/single-image-super-resolution-1032.xml
        sha256: cee9c808e3cf9f9c640a01cd445c4bdb518de9202d90fb2d78281456ebecb7a4
        source: https://download.01.org/opencv/2019/open_model_zoo/R1/20190404_140900_models_bin/single-image-super-resolution-1032/FP32/single-image-super-resolution-1032.xml
      - name: FP32/single-image-super-resolution-1032.bin
        sha256: 4840a2f6d1793052b5b0cd5f5da4d69315831b044951c413a267ccf923ef7ebd
        source: https://download.01.org/opencv/2019/open_model_zoo/R1/20190404_140900_models_bin/single-image-super-resolution-1032/FP32/single-image-super-resolution-1032.bin
<<<<<<< HEAD
    output: "Security/super_resolution/srresnet/dldt/1032/"
    framework: dldt
    license: https://raw.githubusercontent.com/opencv/open_model_zoo/master/LICENSE

  - name: "single-image-super-resolution-1032-fp16"
    description: >-
      An Attention-Based Approach for Single Image Super Resolution <https://arxiv.org/pdf/1807.06779.pdf>
      but with reduced number of channels and changes in network achitecture. It enhances
      the resolution of the input image by a factor of 4.
    files:
      - name: single-image-super-resolution-1032-fp16.xml
=======
      - name: FP16/single-image-super-resolution-1032.xml
>>>>>>> c930612d
        sha256: a6e670402d9f2b34ca4721bb89196a5e018daaee0e47de61ac5aedbadaa49529
        source: https://download.01.org/opencv/2019/open_model_zoo/R1/20190404_140900_models_bin/single-image-super-resolution-1032/FP16/single-image-super-resolution-1032.xml
      - name: FP16/single-image-super-resolution-1032.bin
        sha256: 3a1b4aeab87229c5f91f16c0d6672f6cc185238674f5a967d7098dccc970e5ce
        source: https://download.01.org/opencv/2019/open_model_zoo/R1/20190404_140900_models_bin/single-image-super-resolution-1032/FP16/single-image-super-resolution-1032.bin
    output: "Security/super_resolution/srresnet/dldt/1032/"
    framework: dldt
    license: https://raw.githubusercontent.com/opencv/open_model_zoo/master/LICENSE

  - name: "action-recognition-0001-encoder"
    description: >-
      This is an general-purpose action recognition model for Kinetics-400 dataset.
      The model uses Video Transformer approach with ResNet34 encoder. Please refer
      to the kinetics <https://deepmind.com/research/open-source/open-source-datasets/kinetics/>
      dataset specification to see list of action that are recognised by this model.

      This model is only encoder part of the whole pipeline. It accepts video frame
      and produces embedding. Use action-recognition-0001-decoder to produce prediction
      from embeddings of 16 frames. Video frames should be sampled to cover ~1 second
      fragment (i.e. skip every second frame in 30 fps video).
    files:
      - name: FP32/action-recognition-0001-encoder.xml
        sha256: 88338f18f82dfb2d9843735a9d7352e2fe04ce1053280044aa7993be1770f167
        source: https://download.01.org/opencv/2019/open_model_zoo/R1/20190404_140900_models_bin/action-recognition-0001-encoder/FP32/action-recognition-0001-encoder.xml
      - name: FP32/action-recognition-0001-encoder.bin
        sha256: 35e1454bdac521c7b7664db9b26aebda2bba6944e9da225e9884c0241021d92a
        source: https://download.01.org/opencv/2019/open_model_zoo/R1/20190404_140900_models_bin/action-recognition-0001-encoder/FP32/action-recognition-0001-encoder.bin
<<<<<<< HEAD
    output: "Transportation/action_recognition/resnet34_vtn/kinetics/encoder/dldt/"
    framework: dldt
    license: https://raw.githubusercontent.com/opencv/open_model_zoo/master/LICENSE

  - name: "action-recognition-0001-encoder-fp16"
    description: >-
      This is an general-purpose action recognition model for Kinetics-400 dataset.
      The model uses Video Transformer approach with ResNet34 encoder. Please refer
      to the kinetics <https://deepmind.com/research/open-source/open-source-datasets/kinetics/>
      dataset specification to see list of action that are recognised by this model.

      This model is only encoder part of the whole pipeline. It accepts video frame
      and produces embedding. Use action-recognition-0001-decoder to produce prediction
      from embeddings of 16 frames. Video frames should be sampled to cover ~1 second
      fragment (i.e. skip every second frame in 30 fps video).
    files:
      - name: action-recognition-0001-encoder-fp16.xml
=======
      - name: FP16/action-recognition-0001-encoder.xml
>>>>>>> c930612d
        sha256: 852ae9a90dce025e0a0d95af94de54c58686bf3032d74c8fd5e32337fe4055fb
        source: https://download.01.org/opencv/2019/open_model_zoo/R1/20190404_140900_models_bin/action-recognition-0001-encoder/FP16/action-recognition-0001-encoder.xml
      - name: FP16/action-recognition-0001-encoder.bin
        sha256: f6347d5c4baf60581d0179a90702180798cb5f3d76079e919493d50f81406e14
        source: https://download.01.org/opencv/2019/open_model_zoo/R1/20190404_140900_models_bin/action-recognition-0001-encoder/FP16/action-recognition-0001-encoder.bin
    output: "Transportation/action_recognition/resnet34_vtn/kinetics/encoder/dldt/"
    framework: dldt
    license: https://raw.githubusercontent.com/opencv/open_model_zoo/master/LICENSE

  - name: "instance-segmentation-security-0049"
    description: >-
      This model is an instance segmentation network for 80 classes of objects. It
      is a Mask-RCNN-like model with ResNet50 backbone, Feature Pyramid Networks block
      for feature maps refinement and relatively light segmentation head.
    files:
      - name: FP32/instance-segmentation-security-0049.xml
        sha256: b059a10f5aec72aada8f322fe02787fca26fab94580814496978854e37d16b06
        source: https://download.01.org/opencv/2019/open_model_zoo/R1/20190404_140900_models_bin/instance-segmentation-security-0049/FP32/instance-segmentation-security-0049.xml
      - name: FP32/instance-segmentation-security-0049.bin
        sha256: 7565934ca333d2c7ae6978d47a22e12f94e96101b3743aa28fd98886362be807
        source: https://download.01.org/opencv/2019/open_model_zoo/R1/20190404_140900_models_bin/instance-segmentation-security-0049/FP32/instance-segmentation-security-0049.bin
<<<<<<< HEAD
    output: "Security/instance_segmentation/common/0049/dldt/"
    framework: dldt
    license: https://raw.githubusercontent.com/opencv/open_model_zoo/master/LICENSE

  - name: "instance-segmentation-security-0049-fp16"
    description: >-
      This model is an instance segmentation network for 80 classes of objects. It
      is a Mask-RCNN-like model with ResNet50 backbone, Feature Pyramid Networks block
      for feature maps refinement and relatively light segmentation head.
    files:
      - name: instance-segmentation-security-0049-fp16.xml
=======
      - name: FP16/instance-segmentation-security-0049.xml
>>>>>>> c930612d
        sha256: 0723349aec16f7382b0e1778a2765ce87db236ab0de6220cd31775c3f1c05462
        source: https://download.01.org/opencv/2019/open_model_zoo/R1/20190404_140900_models_bin/instance-segmentation-security-0049/FP16/instance-segmentation-security-0049.xml
      - name: FP16/instance-segmentation-security-0049.bin
        sha256: 60ebee3bd3da59971499398eaa466dffe0a8230cf7c880b014004a70fefd3473
        source: https://download.01.org/opencv/2019/open_model_zoo/R1/20190404_140900_models_bin/instance-segmentation-security-0049/FP16/instance-segmentation-security-0049.bin
    output: "Security/instance_segmentation/common/0049/dldt/"
    framework: dldt
    license: https://raw.githubusercontent.com/opencv/open_model_zoo/master/LICENSE

  - name: "vehicle-detection-adas-binary-0001"
    description: >-
      This is a vehicle detection network based on an SSD framework with tuned MobileNet
      v1 as a feature extractor and using binary layer for speedup. This detecector
      was created by binarization the vehicle-detection-adas-0002
    files:
      - name: INT1/vehicle-detection-adas-binary-0001.xml
        sha256: c98bf5984895b1309861597ec36181446877407cd985bb490e14461f41312670
        source: https://download.01.org/opencv/2019/open_model_zoo/R1/20190404_140900_models_bin/vehicle-detection-adas-binary-0001/INT1/vehicle-detection-adas-binary-0001.xml
      - name: INT1/vehicle-detection-adas-binary-0001.bin
        sha256: afdd8a2f175b2f19c07083ff23b2e28105f3d1c7dc06a4b1a1d5c2c42b98294f
        source: https://download.01.org/opencv/2019/open_model_zoo/R1/20190404_140900_models_bin/vehicle-detection-adas-binary-0001/INT1/vehicle-detection-adas-binary-0001.bin
    output: "Transportation/object_detection/vehicle/mobilenet-reduced-ssd-binary/dldt/"
    framework: dldt
    license: https://raw.githubusercontent.com/opencv/open_model_zoo/master/LICENSE

  - name: "driver-action-recognition-adas-0002-decoder"
    description: >-
      This is an action recognition model for the driver monitoring use case. The
      model uses Video Transformer approach with MobileNetv2 encoder. It is able to
      recognize the following actions: drinking, doing hair or making up, operating
      the radio, reaching behind, safe driving, talking on the phone, texting.

      This model is only decoder part of the whole pipeline. It accepts stack of frame
      embeddings, computed by driver-action-recognition-adas-0002-encoder, and produces
      prediction on input video. Video frames should be sampled to cover ~1 second
      fragment (i.e. skip every second frame in 30 fps video).
    files:
      - name: FP32/driver-action-recognition-adas-0002-decoder.xml
        sha256: 90f4d84e8d237647fd2b23f0245bbc63b55fca625dd10fd2778afb51aa99e8d7
        source: https://download.01.org/opencv/2019/open_model_zoo/R1/20190404_140900_models_bin/driver-action-recognition-adas-0002-decoder/FP32/driver-action-recognition-adas-0002-decoder.xml
      - name: FP32/driver-action-recognition-adas-0002-decoder.bin
        sha256: c4c302f54a79364e672e91b7c202275545cff1468ad0a6b226c45baac0082e71
        source: https://download.01.org/opencv/2019/open_model_zoo/R1/20190404_140900_models_bin/driver-action-recognition-adas-0002-decoder/FP32/driver-action-recognition-adas-0002-decoder.bin
<<<<<<< HEAD
    output: "Transportation/action_recognition/driver_monitoring/mobilenetv2/decoder/dldt/"
    framework: dldt
    license: https://raw.githubusercontent.com/opencv/open_model_zoo/master/LICENSE

  - name: "driver-action-recognition-adas-0002-decoder-fp16"
    description: >-
      This is an action recognition model for the driver monitoring use case. The
      model uses Video Transformer approach with MobileNetv2 encoder. It is able to
      recognize the following actions: drinking, doing hair or making up, operating
      the radio, reaching behind, safe driving, talking on the phone, texting.

      This model is only decoder part of the whole pipeline. It accepts stack of frame
      embeddings, computed by driver-action-recognition-adas-0002-encoder, and produces
      prediction on input video. Video frames should be sampled to cover ~1 second
      fragment (i.e. skip every second frame in 30 fps video).
    files:
      - name: driver-action-recognition-adas-0002-decoder-fp16.xml
=======
      - name: FP16/driver-action-recognition-adas-0002-decoder.xml
>>>>>>> c930612d
        sha256: d85192c526c537280d35cf369af98ffe205612088a143f7fcb92eb4c94b38006
        source: https://download.01.org/opencv/2019/open_model_zoo/R1/20190404_140900_models_bin/driver-action-recognition-adas-0002-decoder/FP16/driver-action-recognition-adas-0002-decoder.xml
      - name: FP16/driver-action-recognition-adas-0002-decoder.bin
        sha256: d2d0396bddaf5c7b47c8198806c773ad48516f9c3c8d1abe724187fda8ad0b66
        source: https://download.01.org/opencv/2019/open_model_zoo/R1/20190404_140900_models_bin/driver-action-recognition-adas-0002-decoder/FP16/driver-action-recognition-adas-0002-decoder.bin
    output: "Transportation/action_recognition/driver_monitoring/mobilenetv2/decoder/dldt/"
    framework: dldt
    license: https://raw.githubusercontent.com/opencv/open_model_zoo/master/LICENSE

  - name: "pedestrian-detection-adas-binary-0001"
    description: >-
      Pedestrian detection network based on SSD framework with tuned MobileNet v1
      as a feature extractor. Some layers of MobileNet v1 are binary and use I1 arithm
    files:
      - name: INT1/pedestrian-detection-adas-binary-0001.xml
        sha256: e64e7ce32c87e1c698b50abb8f2cf1d96c7651d45fc20bac09c417e046afa7f4
        source: https://download.01.org/opencv/2019/open_model_zoo/R1/20190404_140900_models_bin/pedestrian-detection-adas-binary-0001/INT1/pedestrian-detection-adas-binary-0001.xml
      - name: INT1/pedestrian-detection-adas-binary-0001.bin
        sha256: 7c2761ca3859ef55a80d9ed924225df7ba363fcb151e4ec2f7d1061b70bdb374
        source: https://download.01.org/opencv/2019/open_model_zoo/R1/20190404_140900_models_bin/pedestrian-detection-adas-binary-0001/INT1/pedestrian-detection-adas-binary-0001.bin
    output: "Transportation/object_detection/pedestrian/mobilenet-reduced-ssd-binary/dldt"
    framework: dldt
    license: https://raw.githubusercontent.com/opencv/open_model_zoo/master/LICENSE

  - name: "person-detection-action-recognition-teacher-0002"
    description: >-
      This is an action detector for the Smart Classroom scenario. It is based on
      the RMNet backbone that includes depth-wise convolutions to reduce the amount
      of computations for the 3x3 convolution block. The first SSD head from 1/16
      scale feature map has four clustered prior boxes and outputs detected persons
      (two class detector). The second SSD-based head predicts actions of the detected
      persons. Possible actions: standing, writing, demonstrating.
    files:
      - name: FP32/person-detection-action-recognition-teacher-0002.xml
        sha256: fa3d9d2d8da10f4c63291a6b89589453849b94edd079fe92a219f15c179cc8a9
        source: https://download.01.org/opencv/2019/open_model_zoo/R1/20190404_140900_models_bin/person-detection-action-recognition-teacher-0002/FP32/person-detection-action-recognition-teacher-0002.xml
      - name: FP32/person-detection-action-recognition-teacher-0002.bin
        sha256: 231e01a33e8ceec66af07a54991c4611ec74a5e5f3070ac9482f4ab242b10d46
        source: https://download.01.org/opencv/2019/open_model_zoo/R1/20190404_140900_models_bin/person-detection-action-recognition-teacher-0002/FP32/person-detection-action-recognition-teacher-0002.bin
<<<<<<< HEAD
    output:  "Retail/action_detection/teacher/rmnet_ssd/0005_cut/dldt"
    framework: dldt
    license: https://raw.githubusercontent.com/opencv/open_model_zoo/master/LICENSE

  - name: "person-detection-action-recognition-teacher-0002-fp16"
    description: >-
      This is an action detector for the Smart Classroom scenario. It is based on
      the RMNet backbone that includes depth-wise convolutions to reduce the amount
      of computations for the 3x3 convolution block. The first SSD head from 1/16
      scale feature map has four clustered prior boxes and outputs detected persons
      (two class detector). The second SSD-based head predicts actions of the detected
      persons. Possible actions: standing, writing, demonstrating.
    files:
      - name: person-detection-action-recognition-teacher-0002-fp16.xml
=======
      - name: FP16/person-detection-action-recognition-teacher-0002.xml
>>>>>>> c930612d
        sha256: ad5b89b88ab04c05cb3b9fc5b968a027434719030b76f4538b6c944078338ac4
        source: https://download.01.org/opencv/2019/open_model_zoo/R1/20190404_140900_models_bin/person-detection-action-recognition-teacher-0002/FP16/person-detection-action-recognition-teacher-0002.xml
      - name: FP16/person-detection-action-recognition-teacher-0002.bin
        sha256: 22a0d3c984a66ab48ba4857b428dc4433224ff2dbdb0dd57ccb83153ef4d3275
        source: https://download.01.org/opencv/2019/open_model_zoo/R1/20190404_140900_models_bin/person-detection-action-recognition-teacher-0002/FP16/person-detection-action-recognition-teacher-0002.bin
    output: "Retail/action_detection/teacher/rmnet_ssd/0005_cut/dldt"
    framework: dldt
    license: https://raw.githubusercontent.com/opencv/open_model_zoo/master/LICENSE

  - name: "instance-segmentation-security-0033"
    description: >-
      This model is an instance segmentation network for 80 classes of objects. It
      is a Mask-RCNN-like model with ResNeXt152 backbone and Feature Pyramid Networks
      block for feature maps refinement.
    files:
      - name: FP32/instance-segmentation-security-0033.xml
        sha256: 2dc0e866c37247702076b8a225870b58bc48b6adaef972308dce0c78a3372e70
        source: https://download.01.org/opencv/2019/open_model_zoo/R1/20190404_140900_models_bin/instance-segmentation-security-0033/FP32/instance-segmentation-security-0033.xml
      - name: FP32/instance-segmentation-security-0033.bin
        sha256: 1f496c48b4fc8ebc38f0ffb7ba82d638ff1ad2209ac9f504f7228e85a4d41f11
        source: https://download.01.org/opencv/2019/open_model_zoo/R1/20190404_140900_models_bin/instance-segmentation-security-0033/FP32/instance-segmentation-security-0033.bin
<<<<<<< HEAD
    output: "Security/instance_segmentation/common/0033/dldt/"
    framework: dldt
    license: https://raw.githubusercontent.com/opencv/open_model_zoo/master/LICENSE

  - name: "instance-segmentation-security-0033-fp16"
    description: >-
      This model is an instance segmentation network for 80 classes of objects. It
      is a Mask-RCNN-like model with ResNeXt152 backbone and Feature Pyramid Networks
      block for feature maps refinement.
    files:
      - name: instance-segmentation-security-0033-fp16.xml
=======
      - name: FP16/instance-segmentation-security-0033.xml
>>>>>>> c930612d
        sha256: 68c967b026008cf6750c02846d25dec1f072fd43127a5b852998432b4ef034fb
        source: https://download.01.org/opencv/2019/open_model_zoo/R1/20190404_140900_models_bin/instance-segmentation-security-0033/FP16/instance-segmentation-security-0033.xml
      - name: FP16/instance-segmentation-security-0033.bin
        sha256: 694b9bc747ffb441dc8749deda3016004fe94fd8d67598d3ded557d28de29887
        source: https://download.01.org/opencv/2019/open_model_zoo/R1/20190404_140900_models_bin/instance-segmentation-security-0033/FP16/instance-segmentation-security-0033.bin
    output: "Security/instance_segmentation/common/0033/dldt/"
    framework: dldt
    license: https://raw.githubusercontent.com/opencv/open_model_zoo/master/LICENSE

  - name: "action-recognition-0001-decoder"
    description: >-
      This is an general-purpose action recognition model for Kinetics-400 dataset.
      The model uses Video Transformer approach with ResNet34 encoder. Please refer
      to the kinetics <https://deepmind.com/research/open-source/open-source-datasets/kinetics/>
      dataset specification to see list of action that are recognised by this model.

      This model is only decoder part of the whole pipeline. It accepts stack of frame
      embeddings, computed by action-recognition-0001-encoder, and produces prediction
      on input video. Video frames should be sampled to cover ~1 second fragment (i.e.
      skip every second frame in 30 fps video).
    files:
      - name: FP32/action-recognition-0001-decoder.xml
        sha256: eeda01c569bb41af0714fb3714e85d5e532fc3819adb0ad9323b97feddf87b34
        source: https://download.01.org/opencv/2019/open_model_zoo/R1/20190404_140900_models_bin/action-recognition-0001-decoder/FP32/action-recognition-0001-decoder.xml
      - name: FP32/action-recognition-0001-decoder.bin
        sha256: a840e506f821d927fda6f7dfa597adae29b0d68363727d0b31f56a7c4dfd80b5
        source: https://download.01.org/opencv/2019/open_model_zoo/R1/20190404_140900_models_bin/action-recognition-0001-decoder/FP32/action-recognition-0001-decoder.bin
<<<<<<< HEAD
    output: "Transportation/action_recognition/resnet34_vtn/kinetics/decoder/dldt/"
    framework: dldt
    license: https://raw.githubusercontent.com/opencv/open_model_zoo/master/LICENSE

  - name: "action-recognition-0001-decoder-fp16"
    description: >-
      This is an general-purpose action recognition model for Kinetics-400 dataset.
      The model uses Video Transformer approach with ResNet34 encoder. Please refer
      to the kinetics <https://deepmind.com/research/open-source/open-source-datasets/kinetics/>
      dataset specification to see list of action that are recognised by this model.

      This model is only decoder part of the whole pipeline. It accepts stack of frame
      embeddings, computed by action-recognition-0001-encoder, and produces prediction
      on input video. Video frames should be sampled to cover ~1 second fragment (i.e.
      skip every second frame in 30 fps video).
    files:
      - name: action-recognition-0001-decoder-fp16.xml
=======
      - name: FP16/action-recognition-0001-decoder.xml
>>>>>>> c930612d
        sha256: 220f09742e7ee77b44b1cab3491ac792a004ec6eb1551211b29e7c32c85ff0a0
        source: https://download.01.org/opencv/2019/open_model_zoo/R1/20190404_140900_models_bin/action-recognition-0001-decoder/FP16/action-recognition-0001-decoder.xml
      - name: FP16/action-recognition-0001-decoder.bin
        sha256: 4ffa032a282559da0fd6a27dcb69d81dce7237574f1dde9e1c97478e109c96a6
        source: https://download.01.org/opencv/2019/open_model_zoo/R1/20190404_140900_models_bin/action-recognition-0001-decoder/FP16/action-recognition-0001-decoder.bin
    output: "Transportation/action_recognition/resnet34_vtn/kinetics/decoder/dldt/"
    framework: dldt
    license: https://raw.githubusercontent.com/opencv/open_model_zoo/master/LICENSE

  - name: "text-recognition-0012"
    description: >-
      This is a network for text recognition scenario. It consists of VGG16-like backbone
      and bidirectional LSTM encoder-decoder. The network is able to recognize case-insensitive
      alpha-numeric text (36 unique symbols).
    files:
      - name: FP32/text-recognition-0012.xml
        sha256: 71158750324de227342acec7b2edca95d5991be2242eaf3a0c54877c32dc9dff
        source: https://download.01.org/opencv/2019/open_model_zoo/R1/20190404_140900_models_bin/text-recognition-0012/FP32/text-recognition-0012.xml
      - name: FP32/text-recognition-0012.bin
        sha256: d057d4536805ce4529876964e8277a21dbcfae4a65a7762417b4c884cb866347
        source: https://download.01.org/opencv/2019/open_model_zoo/R1/20190404_140900_models_bin/text-recognition-0012/FP32/text-recognition-0012.bin
<<<<<<< HEAD
    output: "Retail/text_recognition/bilstm_crnn_bilstm_decoder/0012/dldt/"
    framework: dldt
    license: https://raw.githubusercontent.com/opencv/open_model_zoo/master/LICENSE

  - name: "text-recognition-0012-fp16"
    description: >-
      This is a network for text recognition scenario. It consists of VGG16-like backbone
      and bidirectional LSTM encoder-decoder. The network is able to recognize case-insensitive
      alpha-numeric text (36 unique symbols).
    files:
      - name: text-recognition-0012-fp16.xml
=======
      - name: FP16/text-recognition-0012.xml
>>>>>>> c930612d
        sha256: 322f6c6902714b81084bc71f560af2a6df69581181549e3d640ddef153c13b9e
        source: https://download.01.org/opencv/2019/open_model_zoo/R1/20190404_140900_models_bin/text-recognition-0012/FP16/text-recognition-0012.xml
      - name: FP16/text-recognition-0012.bin
        sha256: 9f75d14d812695b71212f6fb92feffa42d8a75312d7c58c0fc6af3ff17a6c166
        source: https://download.01.org/opencv/2019/open_model_zoo/R1/20190404_140900_models_bin/text-recognition-0012/FP16/text-recognition-0012.bin
    output: "Retail/text_recognition/bilstm_crnn_bilstm_decoder/0012/dldt/"
    framework: dldt
    license: https://raw.githubusercontent.com/opencv/open_model_zoo/master/LICENSE

  - name: "driver-action-recognition-adas-0002-encoder"
    description: >-
      This is an action recognition model for the driver monitoring use case. The
      model uses Video Transformer approach with MobileNetv2 encoder. It is able to
      recognize the following actions: drinking, doing hair or making up, operating
      the radio, reaching behind, safe driving, talking on the phone, texting.

      This model is only encoder part of the whole pipeline. It accepts video frame
      and produces embedding. Use driver-action-recognition-adas-0002-decoder to produce
      prediction from embeddings of 16 frames. Video frames should be sampled to cover
      ~1 second fragment (i.e. skip every second frame in 30 fps video).
    files:
      - name: FP32/driver-action-recognition-adas-0002-encoder.xml
        sha256: b8625862f80388a63c3229824be44a75cb1baffdbd4fe00c560e7cdfc03f2b8d
        source: https://download.01.org/opencv/2019/open_model_zoo/R1/20190404_140900_models_bin/driver-action-recognition-adas-0002-encoder/FP32/driver-action-recognition-adas-0002-encoder.xml
      - name: FP32/driver-action-recognition-adas-0002-encoder.bin
        sha256: f49782784647b4d84520d83b1260054ed6d6ce4c3da49e92357f64727a147805
        source: https://download.01.org/opencv/2019/open_model_zoo/R1/20190404_140900_models_bin/driver-action-recognition-adas-0002-encoder/FP32/driver-action-recognition-adas-0002-encoder.bin
<<<<<<< HEAD
    output: "Transportation/action_recognition/driver_monitoring/mobilenetv2/encoder/dldt/"
    framework: dldt
    license: https://raw.githubusercontent.com/opencv/open_model_zoo/master/LICENSE

  - name: "driver-action-recognition-adas-0002-encoder-fp16"
    description: >-
      This is an action recognition model for the driver monitoring use case. The
      model uses Video Transformer approach with MobileNetv2 encoder. It is able to
      recognize the following actions: drinking, doing hair or making up, operating
      the radio, reaching behind, safe driving, talking on the phone, texting.

      This model is only encoder part of the whole pipeline. It accepts video frame
      and produces embedding. Use driver-action-recognition-adas-0002-decoder to produce
      prediction from embeddings of 16 frames. Video frames should be sampled to cover
      ~1 second fragment (i.e. skip every second frame in 30 fps video).
    files:
      - name: driver-action-recognition-adas-0002-encoder-fp16.xml
=======
      - name: FP16/driver-action-recognition-adas-0002-encoder.xml
>>>>>>> c930612d
        sha256: a20c385b32b426db15eb0554a8428c8239aa3fbc7e63894f332d6ad4af65969c
        source: https://download.01.org/opencv/2019/open_model_zoo/R1/20190404_140900_models_bin/driver-action-recognition-adas-0002-encoder/FP16/driver-action-recognition-adas-0002-encoder.xml
      - name: FP16/driver-action-recognition-adas-0002-encoder.bin
        sha256: cc6619627ded268452836220c8f23d228d674c94349778219ab032e611b6983f
        source: https://download.01.org/opencv/2019/open_model_zoo/R1/20190404_140900_models_bin/driver-action-recognition-adas-0002-encoder/FP16/driver-action-recognition-adas-0002-encoder.bin
    output: "Transportation/action_recognition/driver_monitoring/mobilenetv2/encoder/dldt/"
    framework: dldt
    license: https://raw.githubusercontent.com/opencv/open_model_zoo/master/LICENSE

  - name: "gaze-estimation-adas-0002"
    description: >-
      This is a custom VGG-like convolutional neural network for gaze direction estimation.
    files:
      - name: FP32/gaze-estimation-adas-0002.xml
        sha256: b4860d52445836f5a1d4bce65e43054ffdbb0c9c9b75973abc93718f70b5baec
        source: https://download.01.org/opencv/2019/open_model_zoo/R1/20190404_140900_models_bin/gaze-estimation-adas-0002/FP32/gaze-estimation-adas-0002.xml
      - name: FP32/gaze-estimation-adas-0002.bin
        sha256: 9c48f7595d1dbb13dded4371e165401c9acc04c4018e8d3e05148c8a98f88727
        source: https://download.01.org/opencv/2019/open_model_zoo/R1/20190404_140900_models_bin/gaze-estimation-adas-0002/FP32/gaze-estimation-adas-0002.bin
<<<<<<< HEAD
    output: "Transportation/object_attributes/gaze/custom-architecture/dldt/"
    framework: dldt
    license: https://raw.githubusercontent.com/opencv/open_model_zoo/master/LICENSE

  - name: "gaze-estimation-adas-0002-fp16"
    description: >-
      This is a custom VGG-like convolutional neural network for gaze direction estimation.
    files:
      - name: gaze-estimation-adas-0002-fp16.xml
=======
      - name: FP16/gaze-estimation-adas-0002.xml
>>>>>>> c930612d
        sha256: 48724b449b8f379f646141411530342078cc738306e78fed3c969d83e8fd58e0
        source: https://download.01.org/opencv/2019/open_model_zoo/R1/20190404_140900_models_bin/gaze-estimation-adas-0002/FP16/gaze-estimation-adas-0002.xml
      - name: FP16/gaze-estimation-adas-0002.bin
        sha256: f10fae31d4bc925ea1b38f528a0adc7bde4b01badb427597bad0703e7adc947d
        source: https://download.01.org/opencv/2019/open_model_zoo/R1/20190404_140900_models_bin/gaze-estimation-adas-0002/FP16/gaze-estimation-adas-0002.bin
<<<<<<< HEAD
    output: "Transportation/object_attributes/gaze/custom-architecture/dldt/"
    framework: dldt
    license: https://raw.githubusercontent.com/opencv/open_model_zoo/master/LICENSE

  - name: "gaze-estimation-adas-0002-int8"
    description: >-
      This is a custom VGG-like convolutional neural network for gaze direction estimation.
    files:
      - name: gaze-estimation-adas-0002-int8.xml
=======
      - name: INT8/gaze-estimation-adas-0002.xml
>>>>>>> c930612d
        sha256: 580c768b167d78039ccec566e6c5bde3a82d5aee785867423bc867c78ce57247
        source: https://download.01.org/opencv/2019/open_model_zoo/R1/20190404_140900_models_bin/gaze-estimation-adas-0002/INT8/gaze-estimation-adas-0002.xml
      - name: INT8/gaze-estimation-adas-0002.bin
        sha256: 5e9651470495b1b4b31e6d4cdb44b721b0d82aeeea13e24c5cfd9ad0629b4d6c
        source: https://download.01.org/opencv/2019/open_model_zoo/R1/20190404_140900_models_bin/gaze-estimation-adas-0002/INT8/gaze-estimation-adas-0002.bin
    output: "Transportation/object_attributes/gaze/custom-architecture/dldt/"
    framework: dldt
    license: https://raw.githubusercontent.com/opencv/open_model_zoo/master/LICENSE

  - name: "resnet50-binary-0001"
    description: >-
      This is a classical classification network for 1000 classes trained on ImageNet.
      The difference is that most convolutional layers were replaced by binary once
      that can be implemented as XNOR+POPCOUN operations. Only input, final and shortcut
      layers were kept as FP32, all the rest convolutional layers are replaced by
      BinaryConvolution layers.
    files:
      - name: INT1/resnet50-binary-0001.xml
        sha256: 1a7e41ab273f9e7b064e60e889ba2f13ce1b07cb4610096bd3abef33a93bf992
        source: https://download.01.org/opencv/2019/open_model_zoo/R1/20190404_140900_models_bin/resnet50-binary-0001/INT1/resnet50-binary-0001.xml
      - name: INT1/resnet50-binary-0001.bin
        sha256: e843a458ae786f860698919709fb0852ef8138d4461ce8c744f96fe29ef0d580
        source: https://download.01.org/opencv/2019/open_model_zoo/R1/20190404_140900_models_bin/resnet50-binary-0001/INT1/resnet50-binary-0001.bin
    output: "PublicCompressed/classification/resnet50_binary/dldt/"
    framework: dldt
    license: https://raw.githubusercontent.com/opencv/open_model_zoo/master/LICENSE

  - name: "person-detection-raisinghand-recognition-0001"
    description: >-
      This is an action detector for the Smart Classroom scenario. It is based on
      the RMNet backbone that includes depth-wise convolutions to reduce the amount
      of computations for the 3x3 convolution block. The first SSD head from 1/16
      scale feature map has four clustered prior boxes and outputs detected persons
      (two class detector). The second SSD-based head predicts actions of the detected
      persons. Possible actions: raising hand and other.
    files:
      - name: FP32/person-detection-raisinghand-recognition-0001.xml
        sha256: f15dacbaea3954b8c1b97ca48991a31347881504a9fabfc444c0e828c1a285b6
        source: https://download.01.org/opencv/2019/open_model_zoo/R1/20190404_140900_models_bin/person-detection-raisinghand-recognition-0001/FP32/person-detection-raisinghand-recognition-0001.xml
      - name: FP32/person-detection-raisinghand-recognition-0001.bin
        sha256: 0e0b22f2c3731cc6226e96710c558190b8b53777bb194152563249d305fb5498
        source: https://download.01.org/opencv/2019/open_model_zoo/R1/20190404_140900_models_bin/person-detection-raisinghand-recognition-0001/FP32/person-detection-raisinghand-recognition-0001.bin
<<<<<<< HEAD
    output: "Retail/action_detection/pedestrian/rmnet_ssd/0165_cut_2cl/dldt/"
    framework: dldt
    license: https://raw.githubusercontent.com/opencv/open_model_zoo/master/LICENSE

  - name: "person-detection-raisinghand-recognition-0001-fp16"
    description: >-
      This is an action detector for the Smart Classroom scenario. It is based on
      the RMNet backbone that includes depth-wise convolutions to reduce the amount
      of computations for the 3x3 convolution block. The first SSD head from 1/16
      scale feature map has four clustered prior boxes and outputs detected persons
      (two class detector). The second SSD-based head predicts actions of the detected
      persons. Possible actions: raising hand and other.
    files:
      - name: person-detection-raisinghand-recognition-0001-fp16.xml
=======
      - name: FP16/person-detection-raisinghand-recognition-0001.xml
>>>>>>> c930612d
        sha256: 0f091550cdc61d709fbe0d6eb0f86b6bfaae771e66c5c579d7b0933b8f6db965
        source: https://download.01.org/opencv/2019/open_model_zoo/R1/20190404_140900_models_bin/person-detection-raisinghand-recognition-0001/FP16/person-detection-raisinghand-recognition-0001.xml
      - name: FP16/person-detection-raisinghand-recognition-0001.bin
        sha256: 8931e2a54277581c9a6a53c57b045d0d7473c819c7abd0d361a7e1a638a41566
        source: https://download.01.org/opencv/2019/open_model_zoo/R1/20190404_140900_models_bin/person-detection-raisinghand-recognition-0001/FP16/person-detection-raisinghand-recognition-0001.bin
    output: "Retail/action_detection/pedestrian/rmnet_ssd/0165_cut_2cl/dldt/"
    framework: dldt
    license: https://raw.githubusercontent.com/opencv/open_model_zoo/master/LICENSE

  - name: "handwritten-score-recognition-0001"
    description: >-
      This is a network for text recognition scenario. It consists of VGG16-like backbone
      and bidirectional LSTM encoder-decoder. The network is able to recognize school
      marks that should have format either `<digit>` or `<digit>.<digit>` (e.g. `4`
      or `3.5`).
    files:
      - name: FP32/handwritten-score-recognition-0001.xml
        sha256: 86d461c1fa55c1bccfdf3b5488847abc72d19ba3ee838a033d7b3886da6da443
        source: https://download.01.org/opencv/2019/open_model_zoo/R1/20190404_140900_models_bin/handwritten-score-recognition-0001/FP32/handwritten-score-recognition-0001.xml
      - name: FP32/handwritten-score-recognition-0001.bin
        sha256: 5d2b8fc1233a184335728c8582f3458d44164f8de4a47e85d5865da69efe158c
        source: https://download.01.org/opencv/2019/open_model_zoo/R1/20190404_140900_models_bin/handwritten-score-recognition-0001/FP32/handwritten-score-recognition-0001.bin
<<<<<<< HEAD
    output: "Retail/handwritten-score-recognition/0001/dldt/"
    framework: dldt
    license: https://raw.githubusercontent.com/opencv/open_model_zoo/master/LICENSE

  - name: "handwritten-score-recognition-0001-fp16"
    description: >-
      This is a network for text recognition scenario. It consists of VGG16-like backbone
      and bidirectional LSTM encoder-decoder. The network is able to recognize school
      marks that should have format either `<digit>` or `<digit>.<digit>` (e.g. `4`
      or `3.5`).
    files:
      - name: handwritten-score-recognition-0001-fp16.xml
=======
      - name: FP16/handwritten-score-recognition-0001.xml
>>>>>>> c930612d
        sha256: d36c5a3396aaaed02d1734ac2d03c8e656ab4e8432147d0473dfdd4dbb890745
        source: https://download.01.org/opencv/2019/open_model_zoo/R1/20190404_140900_models_bin/handwritten-score-recognition-0001/FP16/handwritten-score-recognition-0001.xml
      - name: FP16/handwritten-score-recognition-0001.bin
        sha256: 12ac804b9f1699c36fbc5d08b6e9878bbdb8441e782f6fe1948eecef5d0c6e14
        source: https://download.01.org/opencv/2019/open_model_zoo/R1/20190404_140900_models_bin/handwritten-score-recognition-0001/FP16/handwritten-score-recognition-0001.bin
    output: "Retail/handwritten-score-recognition/0001/dldt/"
    framework: dldt
    license: https://raw.githubusercontent.com/opencv/open_model_zoo/master/LICENSE<|MERGE_RESOLUTION|>--- conflicted
+++ resolved
@@ -1087,21 +1087,9 @@
       - name: FP32/age-gender-recognition-retail-0013.bin
         sha256: 4dab79cfedebd628f3327367a91c9736a32fbf9cc733cbbf1629d16910d4ace7
         source: https://download.01.org/opencv/2019/open_model_zoo/R1/20190404_140900_models_bin/age-gender-recognition-retail-0013/FP32/age-gender-recognition-retail-0013.bin
-<<<<<<< HEAD
-    output: "Retail/object_attributes/age_gender/dldt/"
-    framework: dldt
-    license: https://raw.githubusercontent.com/opencv/open_model_zoo/master/LICENSE
-
   - name: "age-gender-recognition-retail-0013-fp16"
-    description: >-
-      Fully convolutional network for simultaneous Age/Gender recognition. The network
-      is able to recognize age of people in [18, 75] years old range, it is not applicable
-      for children since their faces were not in the training set.
-    files:
       - name: age-gender-recognition-retail-0013-fp16.xml
-=======
       - name: FP16/age-gender-recognition-retail-0013.xml
->>>>>>> c930612d
         sha256: 885c3fbc32f2f42b37f09dd4f6d309c3aa12996737433164b5d1c59816b8b4e1
         source: https://download.01.org/opencv/2019/open_model_zoo/R1/20190404_140900_models_bin/age-gender-recognition-retail-0013/FP16/age-gender-recognition-retail-0013.xml
       - name: FP16/age-gender-recognition-retail-0013.bin
@@ -1122,39 +1110,13 @@
       - name: FP32/emotions-recognition-retail-0003.bin
         sha256: bcb9b1a910fa3cd18a638bb1dbb0597c4ef7a080d1b83008c8e8c2c3c42b99dd
         source: https://download.01.org/opencv/2019/open_model_zoo/R1/20190404_140900_models_bin/emotions-recognition-retail-0003/FP32/emotions-recognition-retail-0003.bin
-<<<<<<< HEAD
-    output: "Retail/object_attributes/emotions_recognition/0003/dldt/"
-    framework: dldt
-    license: https://raw.githubusercontent.com/opencv/open_model_zoo/master/LICENSE
-
-  - name: "emotions-recognition-retail-0003-fp16"
-    description: >-
-      Fully convolutional network for recognition of five emotions ('neutral', 'happy',
-      'sad', 'surprise', 'anger').
-    files:
-      - name: emotions-recognition-retail-0003-fp16.xml
-=======
       - name: FP16/emotions-recognition-retail-0003.xml
->>>>>>> c930612d
         sha256: 5450c027ac54c42527ffbe91379c2cbbf7c656a118968411f138445acd508266
         source: https://download.01.org/opencv/2019/open_model_zoo/R1/20190404_140900_models_bin/emotions-recognition-retail-0003/FP16/emotions-recognition-retail-0003.xml
       - name: FP16/emotions-recognition-retail-0003.bin
         sha256: e62fb4b819b3b3ad8aafcd308d4353db2f164a1a31d78de6cf5970837aeb6f7b
         source: https://download.01.org/opencv/2019/open_model_zoo/R1/20190404_140900_models_bin/emotions-recognition-retail-0003/FP16/emotions-recognition-retail-0003.bin
-<<<<<<< HEAD
-    output: "Retail/object_attributes/emotions_recognition/0003/dldt/"
-    framework: dldt
-    license: https://raw.githubusercontent.com/opencv/open_model_zoo/master/LICENSE
-
-  - name: "emotions-recognition-retail-0003-int8"
-    description: >-
-      Fully convolutional network for recognition of five emotions ('neutral', 'happy',
-      'sad', 'surprise', 'anger').
-    files:
-      - name: emotions-recognition-retail-0003-int8.xml
-=======
       - name: INT8/emotions-recognition-retail-0003.xml
->>>>>>> c930612d
         sha256: 81a2697a0d4c718d00a78bcf2ec9a35470cc6a48f44b66dd7a2d8968e869048b
         source: https://download.01.org/opencv/2019/open_model_zoo/R1/20190404_140900_models_bin/emotions-recognition-retail-0003/INT8/emotions-recognition-retail-0003.xml
       - name: INT8/emotions-recognition-retail-0003.bin
@@ -1176,41 +1138,13 @@
       - name: FP32/face-detection-adas-0001.bin
         sha256: 044fbca5222245ea8623eee4dd9475112a562f3b644f47e136f87660f5da4958
         source: https://download.01.org/opencv/2019/open_model_zoo/R1/20190404_140900_models_bin/face-detection-adas-0001/FP32/face-detection-adas-0001.bin
-<<<<<<< HEAD
-    output: "Transportation/object_detection/face/pruned_mobilenet_reduced_ssd_shared_weights/dldt/"
-    framework: dldt
-    license: https://raw.githubusercontent.com/opencv/open_model_zoo/master/LICENSE
-
-  - name: "face-detection-adas-0001-fp16"
-    description: >-
-      Face detector for driver monitoring and similar scenarios. The network features
-      a default MobileNet backbone that includes depth-wise convolutions to reduce
-      the amount of computation for the 3x3 convolution block.
-    files:
-      - name: face-detection-adas-0001-fp16.xml
-=======
       - name: FP16/face-detection-adas-0001.xml
->>>>>>> c930612d
         sha256: b2d7ebc94c56f75ebfabeab7142464bf56c6c809aa1942d58925fcba6b80c314
         source: https://download.01.org/opencv/2019/open_model_zoo/R1/20190404_140900_models_bin/face-detection-adas-0001/FP16/face-detection-adas-0001.xml
       - name: FP16/face-detection-adas-0001.bin
         sha256: a2486566011e77bfa3180c437911c71f164a9f0a8039498ed1ef7237f612559f
         source: https://download.01.org/opencv/2019/open_model_zoo/R1/20190404_140900_models_bin/face-detection-adas-0001/FP16/face-detection-adas-0001.bin
-<<<<<<< HEAD
-    output: "Transportation/object_detection/face/pruned_mobilenet_reduced_ssd_shared_weights/dldt/"
-    framework: dldt
-    license: https://raw.githubusercontent.com/opencv/open_model_zoo/master/LICENSE
-
-  - name: "face-detection-adas-0001-int8"
-    description: >-
-      Face detector for driver monitoring and similar scenarios. The network features
-      a default MobileNet backbone that includes depth-wise convolutions to reduce
-      the amount of computation for the 3x3 convolution block.
-    files:
-      - name: face-detection-adas-0001-int8.xml
-=======
       - name: INT8/face-detection-adas-0001.xml
->>>>>>> c930612d
         sha256: 86f664283b69479d1dd48ad7fcb5fb4e255b505cbb13e0df4b512d0718d56d1c
         source: https://download.01.org/opencv/2019/open_model_zoo/R1/20190404_140900_models_bin/face-detection-adas-0001/INT8/face-detection-adas-0001.xml
       - name: INT8/face-detection-adas-0001.bin
@@ -1233,43 +1167,13 @@
       - name: FP32/face-detection-retail-0004.bin
         sha256: 6bca00dde8f950df941b02e70e4152c701b9e8cbffed50432eab3d797d1e080c
         source: https://download.01.org/opencv/2019/open_model_zoo/R1/20190404_140900_models_bin/face-detection-retail-0004/FP32/face-detection-retail-0004.bin
-<<<<<<< HEAD
-    output: "Retail/object_detection/face/sqnet1.0modif-ssd/0004/dldt/"
-    framework: dldt
-    license: https://raw.githubusercontent.com/opencv/open_model_zoo/master/LICENSE
-
-  - name: "face-detection-retail-0004-fp16"
-    description: >-
-      Face detector based on SqueezeNet light (half-channels) as a backbone with a
-      single SSD for indoor/outdoor scenes shot by a front-facing camera. The backbone
-      consists of fire modules to reduce the number of computations. The single SSD
-      head from 1/16 scale feature map has nine clustered prior boxes.
-    files:
-      - name: face-detection-retail-0004-fp16.xml
-=======
       - name: FP16/face-detection-retail-0004.xml
->>>>>>> c930612d
         sha256: 2e93db782f42c63740e43d5f0a4327e85d6e811d1123abf41eeb4ee41d602f24
         source: https://download.01.org/opencv/2019/open_model_zoo/R1/20190404_140900_models_bin/face-detection-retail-0004/FP16/face-detection-retail-0004.xml
       - name: FP16/face-detection-retail-0004.bin
         sha256: 5c33fe026afe0a7b0c88603b4f826b7e319fa42740d576bf14aafd0b7cbb44d2
         source: https://download.01.org/opencv/2019/open_model_zoo/R1/20190404_140900_models_bin/face-detection-retail-0004/FP16/face-detection-retail-0004.bin
-<<<<<<< HEAD
-    output: "Retail/object_detection/face/sqnet1.0modif-ssd/0004/dldt/"
-    framework: dldt
-    license: https://raw.githubusercontent.com/opencv/open_model_zoo/master/LICENSE
-
-  - name: "face-detection-retail-0004-int8"
-    description: >-
-      Face detector based on SqueezeNet light (half-channels) as a backbone with a
-      single SSD for indoor/outdoor scenes shot by a front-facing camera. The backbone
-      consists of fire modules to reduce the number of computations. The single SSD
-      head from 1/16 scale feature map has nine clustered prior boxes.
-    files:
-      - name: face-detection-retail-0004-int8.xml
-=======
       - name: INT8/face-detection-retail-0004.xml
->>>>>>> c930612d
         sha256: ba1a7c1c72156ecfef2eff7594ee22515cd88393242f78f72fb07fbcc0a0fee7
         source: https://download.01.org/opencv/2019/open_model_zoo/R1/20190404_140900_models_bin/face-detection-retail-0004/INT8/face-detection-retail-0004.xml
       - name: INT8/face-detection-retail-0004.bin
@@ -1292,22 +1196,7 @@
       - name: FP32/face-person-detection-retail-0002.bin
         sha256: 1800bb993c31dafeb8670f0b3a6f67d456881096a25e246471b5e2924262cfff
         source: https://download.01.org/opencv/2019/open_model_zoo/R1/20190404_140900_models_bin/face-person-detection-retail-0002/FP32/face-person-detection-retail-0002.bin
-<<<<<<< HEAD
-    output: "Retail/object_detection/face_pedestrian/rmnet-ssssd-2heads/0002/dldt/"
-    framework: dldt
-    license: https://raw.githubusercontent.com/opencv/open_model_zoo/master/LICENSE
-
-  - name: "face-person-detection-retail-0002-fp16"
-    description: >-
-      This is a face and person detector for Retail scenario. It is based on MobileNetV2-like
-      backbone that includes depth-wise convolutions to reduce the amount of computation
-      for the 3x3 convolution block. The two SSD heads from 1/8 (for face detection)
-      and 1/16 (for person detection) scale feature maps has 9 clustered prior boxes.
-    files:
-      - name: face-person-detection-retail-0002-fp16.xml
-=======
       - name: FP16/face-person-detection-retail-0002.xml
->>>>>>> c930612d
         sha256: 6568876cf2852eeb9ace251e4728b23dfc6c1428e6b77c9c3076dad2c1cbe99e
         source: https://download.01.org/opencv/2019/open_model_zoo/R1/20190404_140900_models_bin/face-person-detection-retail-0002/FP16/face-person-detection-retail-0002.xml
       - name: FP16/face-person-detection-retail-0002.bin
@@ -1333,25 +1222,7 @@
       - name: FP32/face-reidentification-retail-0095.bin
         sha256: 03836a6a1d03828322491b0608a579b1c47e5097d355c489b5b8aaf5fce1ef48
         source: https://download.01.org/opencv/2019/open_model_zoo/R1/20190404_140900_models_bin/face-reidentification-retail-0095/FP32/face-reidentification-retail-0095.bin
-<<<<<<< HEAD
-    output: "Retail/object_reidentification/face/mobilenet_based/dldt/"
-    framework: dldt
-    license: https://raw.githubusercontent.com/opencv/open_model_zoo/master/LICENSE
-
-  - name: "face-reidentification-retail-0095-fp16"
-    description: >-
-      This is a lightweight network for the face re-identification scenario. It is
-      based on MobileNet V2 backbone, which consists of 3x3 inverted residual blocks
-      with squeeze-excitation attention modules. Instead of the ReLU6 activations
-      used in the original MobileNet V2, this network uses PReLU ones. After the backbone,
-      the network applies global depthwise pooling and then uses 1x1 convolution to
-      create the final embedding vector. The model produces feature vectors which
-      should be close in cosine distance for similar faces and far for different faces.
-    files:
-      - name: face-reidentification-retail-0095-fp16.xml
-=======
       - name: FP16/face-reidentification-retail-0095.xml
->>>>>>> c930612d
         sha256: b0d6a49d3d1d623003e78e58aba2b2884237ed0d9d591c0255bb5d5d75c91548
         source: https://download.01.org/opencv/2019/open_model_zoo/R1/20190404_140900_models_bin/face-reidentification-retail-0095/FP16/face-reidentification-retail-0095.xml
       - name: FP16/face-reidentification-retail-0095.bin
@@ -1372,20 +1243,7 @@
       - name: FP32/facial-landmarks-35-adas-0002.bin
         sha256: 232b1a25de480227f36428fdb11a7a1f623acf37eb4232ced5fabac9b7dd2ad7
         source: https://download.01.org/opencv/2019/open_model_zoo/R1/20190404_140900_models_bin/facial-landmarks-35-adas-0002/FP32/facial-landmarks-35-adas-0002.bin
-<<<<<<< HEAD
-    output: "Transportation/object_attributes/facial_landmarks/custom-35-facial-landmarks/dldt"
-    framework: dldt
-    license: https://raw.githubusercontent.com/opencv/open_model_zoo/master/LICENSE
-
-  - name: "facial-landmarks-35-adas-0002-fp16"
-    description: >-
-      This is a custom-architecture convolutional neural network for 35 facial landmarks
-      estimation.
-    files:
-      - name: facial-landmarks-35-adas-0002-fp16.xml
-=======
       - name: FP16/facial-landmarks-35-adas-0002.xml
->>>>>>> c930612d
         sha256: d9e3e98918d15320aac8f5550f4e9f2a6f33ee5bccd6398f042b59084b71abac
         source: https://download.01.org/opencv/2019/open_model_zoo/R1/20190404_140900_models_bin/facial-landmarks-35-adas-0002/FP16/facial-landmarks-35-adas-0002.xml
       - name: FP16/facial-landmarks-35-adas-0002.bin
@@ -1407,41 +1265,13 @@
       - name: FP32/head-pose-estimation-adas-0001.bin
         sha256: e4047e643bd39d97288dc5d22abe8ead850e05ac1bc44605443bbb2abfc2e246
         source: https://download.01.org/opencv/2019/open_model_zoo/R1/20190404_140900_models_bin/head-pose-estimation-adas-0001/FP32/head-pose-estimation-adas-0001.bin
-<<<<<<< HEAD
-    output: "Transportation/object_attributes/headpose/vanilla_cnn/dldt"
-    framework: dldt
-    license: https://raw.githubusercontent.com/opencv/open_model_zoo/master/LICENSE
-
-  - name: "head-pose-estimation-adas-0001-fp16"
-    description: >-
-      Head pose estimation network based on simple, handmade CNN architecture. Angle
-      regression layers are convolutions + ReLU + batch norm + fully connected with
-      one output.
-    files:
-      - name: head-pose-estimation-adas-0001-fp16.xml
-=======
       - name: FP16/head-pose-estimation-adas-0001.xml
->>>>>>> c930612d
         sha256: d570c7b43a20428ac41915c6b915860d6a141d0057b0091c22fe014b79ee5ea7
         source: https://download.01.org/opencv/2019/open_model_zoo/R1/20190404_140900_models_bin/head-pose-estimation-adas-0001/FP16/head-pose-estimation-adas-0001.xml
       - name: FP16/head-pose-estimation-adas-0001.bin
         sha256: 535a6af806999e22cca5e4071e55841a694a6b60370a6f8fb3b9d0cda5f81c41
         source: https://download.01.org/opencv/2019/open_model_zoo/R1/20190404_140900_models_bin/head-pose-estimation-adas-0001/FP16/head-pose-estimation-adas-0001.bin
-<<<<<<< HEAD
-    output: "Transportation/object_attributes/headpose/vanilla_cnn/dldt"
-    framework: dldt
-    license: https://raw.githubusercontent.com/opencv/open_model_zoo/master/LICENSE
-
-  - name: "head-pose-estimation-adas-0001-int8"
-    description: >-
-      Head pose estimation network based on simple, handmade CNN architecture. Angle
-      regression layers are convolutions + ReLU + batch norm + fully connected with
-      one output.
-    files:
-      - name: head-pose-estimation-adas-0001-int8.xml
-=======
       - name: INT8/head-pose-estimation-adas-0001.xml
->>>>>>> c930612d
         sha256: 3d820d5aede971aef3b760328bfe1edd96d395b272622cea816c573003ae2b89
         source: https://download.01.org/opencv/2019/open_model_zoo/R1/20190404_140900_models_bin/head-pose-estimation-adas-0001/INT8/head-pose-estimation-adas-0001.xml
       - name: INT8/head-pose-estimation-adas-0001.bin
@@ -1465,45 +1295,13 @@
       - name: FP32/human-pose-estimation-0001.bin
         sha256: 9790da47abf072c509ff843695a7b9b96283729731ba4d711fb50201f376b2fc
         source: https://download.01.org/opencv/2019/open_model_zoo/R1/20190404_140900_models_bin/human-pose-estimation-0001/FP32/human-pose-estimation-0001.bin
-<<<<<<< HEAD
-    output: "Transportation/human_pose_estimation/mobilenet-v1/dldt/"
-    framework: dldt
-    license: https://raw.githubusercontent.com/opencv/open_model_zoo/master/LICENSE
-
-  - name: "human-pose-estimation-0001-fp16"
-    description: >-
-      This is a multi-person 2D pose estimation network (based on the OpenPose approach)
-      with tuned MobileNet v1 as a feature extractor. It finds a human pose: body
-      skeleton, which consists of keypoints and connections between them, for every
-      person inside image. The pose may contain up to 18 keypoints: ears, eyes, nose,
-      neck, shoulders, elbows, wrists, hips, knees and ankles.
-    files:
-      - name: human-pose-estimation-0001-fp16.xml
-=======
       - name: FP16/human-pose-estimation-0001.xml
->>>>>>> c930612d
         sha256: 5dbd78dec8ea4a9283bb78640a3ba2c3878535286471ed7b80bce30070684046
         source: https://download.01.org/opencv/2019/open_model_zoo/R1/20190404_140900_models_bin/human-pose-estimation-0001/FP16/human-pose-estimation-0001.xml
       - name: FP16/human-pose-estimation-0001.bin
         sha256: 48c607a55b22b540c38b6ed295eba211aaa6cd4acd47776f0a1259829cb51196
         source: https://download.01.org/opencv/2019/open_model_zoo/R1/20190404_140900_models_bin/human-pose-estimation-0001/FP16/human-pose-estimation-0001.bin
-<<<<<<< HEAD
-    output: "Transportation/human_pose_estimation/mobilenet-v1/dldt/"
-    framework: dldt
-    license: https://raw.githubusercontent.com/opencv/open_model_zoo/master/LICENSE
-
-  - name: "human-pose-estimation-0001-int8"
-    description: >-
-      This is a multi-person 2D pose estimation network (based on the OpenPose approach)
-      with tuned MobileNet v1 as a feature extractor. It finds a human pose: body
-      skeleton, which consists of keypoints and connections between them, for every
-      person inside image. The pose may contain up to 18 keypoints: ears, eyes, nose,
-      neck, shoulders, elbows, wrists, hips, knees and ankles.
-    files:
-      - name: human-pose-estimation-0001-int8.xml
-=======
       - name: INT8/human-pose-estimation-0001.xml
->>>>>>> c930612d
         sha256: a77eb5ad3423d41b5f26acf01c8549db892cbb32f903342d6c1dc7640e1902c4
         source: https://download.01.org/opencv/2019/open_model_zoo/R1/20190404_140900_models_bin/human-pose-estimation-0001/INT8/human-pose-estimation-0001.xml
       - name: INT8/human-pose-estimation-0001.bin
@@ -1527,23 +1325,7 @@
       - name: FP32/landmarks-regression-retail-0009.bin
         sha256: 46795837d35e8199b7c5b57e1f76297827bf516a150c0d5643197d8c325f1dbc
         source: https://download.01.org/opencv/2019/open_model_zoo/R1/20190404_140900_models_bin/landmarks-regression-retail-0009/FP32/landmarks-regression-retail-0009.bin
-<<<<<<< HEAD
-    output: "Retail/object_attributes/landmarks_regression/0009/dldt/"
-    framework: dldt
-    license: https://raw.githubusercontent.com/opencv/open_model_zoo/master/LICENSE
-
-  - name: "landmarks-regression-retail-0009-fp16"
-    description: >-
-      This is a lightweight landmarks regressor for the Smart Classroom scenario.
-      It has a classic convolutional design: stacked 3x3 convolutions, batch normalizations,
-      PReLU activations, and poolings. Final regression is done by the global depthwise
-      pooling head and FullyConnected layers. The model predicts five facial landmarks:
-      two eyes, nose, and two lip corners.
-    files:
-      - name: landmarks-regression-retail-0009-fp16.xml
-=======
       - name: FP16/landmarks-regression-retail-0009.xml
->>>>>>> c930612d
         sha256: bcf274a704031d24af7fdd7f868f052e346cf96029b6b6e85cdc168beddbe401
         source: https://download.01.org/opencv/2019/open_model_zoo/R1/20190404_140900_models_bin/landmarks-regression-retail-0009/FP16/landmarks-regression-retail-0009.xml
       - name: FP16/landmarks-regression-retail-0009.bin
@@ -1564,20 +1346,7 @@
       - name: FP32/license-plate-recognition-barrier-0001.bin
         sha256: 16f07102e8e936f80d36e77126723b7ca1c4eaf99f0f4b9762d48aeb4e452a90
         source: https://download.01.org/opencv/2019/open_model_zoo/R1/20190404_140900_models_bin/license-plate-recognition-barrier-0001/FP32/license-plate-recognition-barrier-0001.bin
-<<<<<<< HEAD
-    output: "Security/optical_character_recognition/license_plate/dldt/"
-    framework: dldt
-    license: https://raw.githubusercontent.com/opencv/open_model_zoo/master/LICENSE
-
-  - name: "license-plate-recognition-barrier-0001-fp16"
-    description: >-
-      This model uses a small-footprint network trained end-to-end to recognize Chinese
-      license plates in traffic.
-    files:
-      - name: license-plate-recognition-barrier-0001-fp16.xml
-=======
       - name: FP16/license-plate-recognition-barrier-0001.xml
->>>>>>> c930612d
         sha256: e7607025021490c84950f211ef6480547b7a30d0ffd3b72c43ebe0c04de315c8
         source: https://download.01.org/opencv/2019/open_model_zoo/R1/20190404_140900_models_bin/license-plate-recognition-barrier-0001/FP16/license-plate-recognition-barrier-0001.xml
       - name: FP16/license-plate-recognition-barrier-0001.bin
@@ -1597,37 +1366,13 @@
       - name: FP32/pedestrian-and-vehicle-detector-adas-0001.bin
         sha256: 5919c7c49b557b389aa502894d3b2e6c213d36166e554d9a0726d2b06485acc6
         source: https://download.01.org/opencv/2019/open_model_zoo/R1/20190404_140900_models_bin/pedestrian-and-vehicle-detector-adas-0001/FP32/pedestrian-and-vehicle-detector-adas-0001.bin
-<<<<<<< HEAD
-    output: "Transportation/object_detection/pedestrian-and-vehicle/mobilenet-reduced-ssd/dldt/"
-    framework: dldt
-    license: https://raw.githubusercontent.com/opencv/open_model_zoo/master/LICENSE
-
-  - name: "pedestrian-and-vehicle-detector-adas-0001-fp16"
-    description: >-
-      Pedestrian and vehicle detection network based on MobileNet v1.0 + SSD.
-    files:
-      - name: pedestrian-and-vehicle-detector-adas-0001-fp16.xml
-=======
       - name: FP16/pedestrian-and-vehicle-detector-adas-0001.xml
->>>>>>> c930612d
         sha256: a9a6cf98fe6dbc033db0b8a7d57bcbe215d69447b28c32cb02dd9a9665e9b356
         source: https://download.01.org/opencv/2019/open_model_zoo/R1/20190404_140900_models_bin/pedestrian-and-vehicle-detector-adas-0001/FP16/pedestrian-and-vehicle-detector-adas-0001.xml
       - name: FP16/pedestrian-and-vehicle-detector-adas-0001.bin
         sha256: 8d162bdaf55d289cc8ce792b49d1416eff345ec58097f6231a5ec8dba9d2722e
         source: https://download.01.org/opencv/2019/open_model_zoo/R1/20190404_140900_models_bin/pedestrian-and-vehicle-detector-adas-0001/FP16/pedestrian-and-vehicle-detector-adas-0001.bin
-<<<<<<< HEAD
-    output: "Transportation/object_detection/pedestrian-and-vehicle/mobilenet-reduced-ssd/dldt/"
-    framework: dldt
-    license: https://raw.githubusercontent.com/opencv/open_model_zoo/master/LICENSE
-
-  - name: "pedestrian-and-vehicle-detector-adas-0001-int8"
-    description: >-
-      Pedestrian and vehicle detection network based on MobileNet v1.0 + SSD.
-    files:
-      - name: pedestrian-and-vehicle-detector-adas-0001-int8.xml
-=======
       - name: INT8/pedestrian-and-vehicle-detector-adas-0001.xml
->>>>>>> c930612d
         sha256: 166849d75fc273fc3459d67258683153119ebabb95ce7556d5f883b395a73fbc
         source: https://download.01.org/opencv/2019/open_model_zoo/R1/20190404_140900_models_bin/pedestrian-and-vehicle-detector-adas-0001/INT8/pedestrian-and-vehicle-detector-adas-0001.xml
       - name: INT8/pedestrian-and-vehicle-detector-adas-0001.bin
@@ -1648,39 +1393,13 @@
       - name: FP32/pedestrian-detection-adas-0002.bin
         sha256: cdf00f3882285d646d2e77b43bd2eef05d1ca88de048d352a3339c79b63767ff
         source: https://download.01.org/opencv/2019/open_model_zoo/R1/20190404_140900_models_bin/pedestrian-detection-adas-0002/FP32/pedestrian-detection-adas-0002.bin
-<<<<<<< HEAD
-    output: "Transportation/object_detection/pedestrian/mobilenet-reduced-ssd/dldt/"
-    framework: dldt
-    license: https://raw.githubusercontent.com/opencv/open_model_zoo/master/LICENSE
-
-  - name: "pedestrian-detection-adas-0002-fp16"
-    description: >-
-      Pedestrian detection network based on SSD framework with tuned MobileNet v1
-      as a feature extractor.
-    files:
-      - name: pedestrian-detection-adas-0002-fp16.xml
-=======
       - name: FP16/pedestrian-detection-adas-0002.xml
->>>>>>> c930612d
         sha256: be00995bfbd482115bcf4bb4ddc69322f1d92bff6eef064d8575f49f1e9248d2
         source: https://download.01.org/opencv/2019/open_model_zoo/R1/20190404_140900_models_bin/pedestrian-detection-adas-0002/FP16/pedestrian-detection-adas-0002.xml
       - name: FP16/pedestrian-detection-adas-0002.bin
         sha256: ebc3f941934f1df17faf9379b4686745c5d2553ffa469c95e1cc950ea1d013c7
         source: https://download.01.org/opencv/2019/open_model_zoo/R1/20190404_140900_models_bin/pedestrian-detection-adas-0002/FP16/pedestrian-detection-adas-0002.bin
-<<<<<<< HEAD
-    output: "Transportation/object_detection/pedestrian/mobilenet-reduced-ssd/dldt/"
-    framework: dldt
-    license: https://raw.githubusercontent.com/opencv/open_model_zoo/master/LICENSE
-
-  - name: "pedestrian-detection-adas-0002-int8"
-    description: >-
-      Pedestrian detection network based on SSD framework with tuned MobileNet v1
-      as a feature extractor.
-    files:
-      - name: pedestrian-detection-adas-0002-int8.xml
-=======
       - name: INT8/pedestrian-detection-adas-0002.xml
->>>>>>> c930612d
         sha256: e4251d56e11da101e05a7fe273b27971cdc82abc351773bc0b42f58cbdbf0dc2
         source: https://download.01.org/opencv/2019/open_model_zoo/R1/20190404_140900_models_bin/pedestrian-detection-adas-0002/INT8/pedestrian-detection-adas-0002.xml
       - name: INT8/pedestrian-detection-adas-0002.bin
@@ -1703,22 +1422,7 @@
       - name: FP32/person-attributes-recognition-crossroad-0230.bin
         sha256: 1d1c392826e77373d87fd1d7c65ce238c615f729e5524f1dfbc07a3a6c0cf8db
         source: https://download.01.org/opencv/2019/open_model_zoo/R1/20190404_140900_models_bin/person-attributes-recognition-crossroad-0230/FP32/person-attributes-recognition-crossroad-0230.bin
-<<<<<<< HEAD
-    output: "Security/object_attributes/pedestrian/person-attributes-recognition-crossroad-0230/dldt/"
-    framework: dldt
-    license: https://raw.githubusercontent.com/opencv/open_model_zoo/master/LICENSE
-
-  - name: "person-attributes-recognition-crossroad-0230-fp16"
-    description: >-
-      This model presents a person attributes classification algorithm analysis scenario.
-      It produces probability of person attributions existing on the sample and a
-      position of two point on sample, whiches can be used for color prob (like, color
-      picker in graphical editors)
-    files:
-      - name: person-attributes-recognition-crossroad-0230-fp16.xml
-=======
       - name: FP16/person-attributes-recognition-crossroad-0230.xml
->>>>>>> c930612d
         sha256: 0ee68005a9703b32628b2b1d68c4abee815ab4667fcd2478e9517fbac9ca225b
         source: https://download.01.org/opencv/2019/open_model_zoo/R1/20190404_140900_models_bin/person-attributes-recognition-crossroad-0230/FP16/person-attributes-recognition-crossroad-0230.xml
       - name: FP16/person-attributes-recognition-crossroad-0230.bin
@@ -1743,24 +1447,7 @@
       - name: FP32/person-detection-action-recognition-0005.bin
         sha256: 57a2481289ab817945fc93b18fe4f15f45ae154f974d72f8e92e428a5b86bb5f
         source: https://download.01.org/opencv/2019/open_model_zoo/R1/20190404_140900_models_bin/person-detection-action-recognition-0005/FP32/person-detection-action-recognition-0005.bin
-<<<<<<< HEAD
-    output: "Retail/action_detection/pedestrian/rmnet_ssd/0165/dldt/"
-    framework: dldt
-    license: https://raw.githubusercontent.com/opencv/open_model_zoo/master/LICENSE
-
-  - name: "person-detection-action-recognition-0005-fp16"
-    description: >-
-      This is an action detector for the Smart Classroom scenario. It is based on
-      the RMNet backbone that includes depth-wise convolutions to reduce the amount
-      of computations for the 3x3 convolution block. The first SSD head from 1/16
-      scale feature map has four clustered prior boxes and outputs detected persons
-      (two class detector). The second SSD-based head predicts actions of the detected
-      persons. Possible actions: sitting, standing, raising hand.
-    files:
-      - name: person-detection-action-recognition-0005-fp16.xml
-=======
       - name: FP16/person-detection-action-recognition-0005.xml
->>>>>>> c930612d
         sha256: b33df7fdc11a71eb05c63eb23cdb0fa3935bbfca85e8ac867e1610778e03396e
         source: https://download.01.org/opencv/2019/open_model_zoo/R1/20190404_140900_models_bin/person-detection-action-recognition-0005/FP16/person-detection-action-recognition-0005.xml
       - name: FP16/person-detection-action-recognition-0005.bin
@@ -1771,13 +1458,7 @@
     license: https://raw.githubusercontent.com/opencv/open_model_zoo/master/LICENSE
 
   - name: "person-detection-retail-0002"
-<<<<<<< HEAD
-    description: >-
-      This is a pedestrian detector based on backbone with hyper-feature + R-FCN for
-      the Retail scenario.
-=======
     description: "Person detection (HyperNet+RFCN+DetectionOutput)."
->>>>>>> c930612d
     files:
       - name: FP32/person-detection-retail-0002.xml
         sha256: bfacb328e853120e5fc8c42b7d123e3da64170eaf8ce72ddc067af1a6d74ddc7
@@ -1785,20 +1466,7 @@
       - name: FP32/person-detection-retail-0002.bin
         sha256: c510c14c7d41c20782e288f60a955faf4a0fcc7cb6d92a7db6c0013431e01673
         source: https://download.01.org/opencv/2019/open_model_zoo/R1/20190404_140900_models_bin/person-detection-retail-0002/FP32/person-detection-retail-0002.bin
-<<<<<<< HEAD
-    output: "Retail/object_detection/pedestrian/hypernet-rfcn/0026/dldt/"
-    framework: dldt
-    license: https://raw.githubusercontent.com/opencv/open_model_zoo/master/LICENSE
-
-  - name: "person-detection-retail-0002-fp16"
-    description: >-
-      This is a pedestrian detector based on backbone with hyper-feature + R-FCN for
-      the Retail scenario.
-    files:
-      - name: person-detection-retail-0002-fp16.xml
-=======
       - name: FP16/person-detection-retail-0002.xml
->>>>>>> c930612d
         sha256: a209128472a8ce16e37305a13e54587754219ab472247830f813f835b4f5d68a
         source: https://download.01.org/opencv/2019/open_model_zoo/R1/20190404_140900_models_bin/person-detection-retail-0002/FP16/person-detection-retail-0002.xml
       - name: FP16/person-detection-retail-0002.bin
@@ -1821,22 +1489,7 @@
       - name: FP32/person-detection-retail-0013.bin
         sha256: 3d2c6572e6b6f845a1f2c23c32de958333f40b4ee6c3448201f00450a5b8c8d3
         source: https://download.01.org/opencv/2019/open_model_zoo/R1/20190404_140900_models_bin/person-detection-retail-0013/FP32/person-detection-retail-0013.bin
-<<<<<<< HEAD
-    output: "Retail/object_detection/pedestrian/rmnet_ssd/0013/dldt/"
-    framework: dldt
-    license: https://raw.githubusercontent.com/opencv/open_model_zoo/master/LICENSE
-
-  - name: "person-detection-retail-0013-fp16"
-    description: >-
-      This is a pedestrian detector for the Retail scenario. It is based on MobileNetV2-like
-      backbone that includes depth-wise convolutions to reduce the amount of computation
-      for the 3x3 convolution block. The single SSD head from 1/16 scale feature map
-      has 12 clustered prior boxes.
-    files:
-      - name: person-detection-retail-0013-fp16.xml
-=======
       - name: FP16/person-detection-retail-0013.xml
->>>>>>> c930612d
         sha256: f0a9f7d819dd79a4e03ee77d530ad822035817121abeff547dcacc736f0ce206
         source: https://download.01.org/opencv/2019/open_model_zoo/R1/20190404_140900_models_bin/person-detection-retail-0013/FP16/person-detection-retail-0013.xml
       - name: FP16/person-detection-retail-0013.bin
@@ -1860,23 +1513,7 @@
       - name: FP32/person-reidentification-retail-0031.bin
         sha256: 8b9d349d330909815d2e75b57654c4cd6c27eb37c87d3280dfeaae03d166a4f4
         source: https://download.01.org/opencv/2019/open_model_zoo/R1/20190404_140900_models_bin/person-reidentification-retail-0031/FP32/person-reidentification-retail-0031.bin
-<<<<<<< HEAD
-    output: "Retail/object_reidentification/pedestrian/rmnet_based/0031/dldt"
-    framework: dldt
-    license: https://raw.githubusercontent.com/opencv/open_model_zoo/master/LICENSE
-
-  - name: "person-reidentification-retail-0031-fp16"
-    description: >-
-      This is a person reidentification model for a general scenario. It uses a whole
-      body image as an input and outputs an embedding vector to match a pair of images
-      by the Cosine distance. The model is based on RMNet backbone that was developed
-      for fast inference. A single reidentification head from the 1/16 scale feature
-      map outputs the embedding vector of 256 floats.
-    files:
-      - name: person-reidentification-retail-0031-fp16.xml
-=======
       - name: FP16/person-reidentification-retail-0031.xml
->>>>>>> c930612d
         sha256: c52a06b1c9332e5c1a87ad5eec35b46ed781f09faefa80bcbd090673273b814a
         source: https://download.01.org/opencv/2019/open_model_zoo/R1/20190404_140900_models_bin/person-reidentification-retail-0031/FP16/person-reidentification-retail-0031.xml
       - name: FP16/person-reidentification-retail-0031.bin
@@ -1902,12 +1539,17 @@
       - name: FP32/person-reidentification-retail-0076.bin
         sha256: acd718a8e6bd0c9e52605ecfe3f5a7ba87280976315bccc94e9302bbe520d898
         source: https://download.01.org/opencv/2019/open_model_zoo/R1/20190404_140900_models_bin/person-reidentification-retail-0076/FP32/person-reidentification-retail-0076.bin
-<<<<<<< HEAD
+      - name: FP16/person-reidentification-retail-0076.xml
+        sha256: 4ce21984663dfbfece074e951883f9d6cebd320465d913fd0799b693a5dd4521
+        source: https://download.01.org/opencv/2019/open_model_zoo/R1/20190404_140900_models_bin/person-reidentification-retail-0076/FP16/person-reidentification-retail-0076.xml
+      - name: FP16/person-reidentification-retail-0076.bin
+        sha256: c8a127cb2b8ff5f26b1d248de5a07b79c916103ee39bec0825fb990e4b043fd6
+        source: https://download.01.org/opencv/2019/open_model_zoo/R1/20190404_140900_models_bin/person-reidentification-retail-0076/FP16/person-reidentification-retail-0076.bin
     output: "Retail/object_reidentification/pedestrian/rmnet_based/0076/dldt/"
     framework: dldt
     license: https://raw.githubusercontent.com/opencv/open_model_zoo/master/LICENSE
 
-  - name: "person-reidentification-retail-0076-fp16"
+  - name: "person-reidentification-retail-0079"
     description: >-
       This is a person reidentification model for a general scenario. It uses a whole
       body image as an input and outputs an embedding vector to match a pair of images
@@ -1917,54 +1559,13 @@
       last calibration layer, but can be used in the same way as the original model
       (with insignificant drop in accuracy).
     files:
-      - name: person-reidentification-retail-0076-fp16.xml
-=======
-      - name: FP16/person-reidentification-retail-0076.xml
->>>>>>> c930612d
-        sha256: 4ce21984663dfbfece074e951883f9d6cebd320465d913fd0799b693a5dd4521
-        source: https://download.01.org/opencv/2019/open_model_zoo/R1/20190404_140900_models_bin/person-reidentification-retail-0076/FP16/person-reidentification-retail-0076.xml
-      - name: FP16/person-reidentification-retail-0076.bin
-        sha256: c8a127cb2b8ff5f26b1d248de5a07b79c916103ee39bec0825fb990e4b043fd6
-        source: https://download.01.org/opencv/2019/open_model_zoo/R1/20190404_140900_models_bin/person-reidentification-retail-0076/FP16/person-reidentification-retail-0076.bin
-    output: "Retail/object_reidentification/pedestrian/rmnet_based/0076/dldt/"
-    framework: dldt
-    license: https://raw.githubusercontent.com/opencv/open_model_zoo/master/LICENSE
-
-  - name: "person-reidentification-retail-0079"
-    description: >-
-      This is a person reidentification model for a general scenario. It uses a whole
-      body image as an input and outputs an embedding vector to match a pair of images
-      by the Cosine distance. The model is based on RMNet backbone that was developed
-      for fast inference. A single reidentification head from the 1/16 scale feature
-      map outputs the embedding vector of 256 floats. The model is provided without
-      last calibration layer, but can be used in the same way as the original model
-      (with insignificant drop in accuracy).
-    files:
       - name: FP32/person-reidentification-retail-0079.xml
         sha256: 82271346ae9487df85583eae591aeb588f1ca0ac48f7b8caf8b001b760aa8d05
         source: https://download.01.org/opencv/2019/open_model_zoo/R1/20190404_140900_models_bin/person-reidentification-retail-0079/FP32/person-reidentification-retail-0079.xml
       - name: FP32/person-reidentification-retail-0079.bin
         sha256: e341d80b568d939dc121d2c4785d1f8bc90df477cd1754d0b286b2e24b7b33e4
         source: https://download.01.org/opencv/2019/open_model_zoo/R1/20190404_140900_models_bin/person-reidentification-retail-0079/FP32/person-reidentification-retail-0079.bin
-<<<<<<< HEAD
-    output: "Retail/object_reidentification/pedestrian/rmnet_based/0079/dldt/"
-    framework: dldt
-    license: https://raw.githubusercontent.com/opencv/open_model_zoo/master/LICENSE
-
-  - name: "person-reidentification-retail-0079-fp16"
-    description: >-
-      This is a person reidentification model for a general scenario. It uses a whole
-      body image as an input and outputs an embedding vector to match a pair of images
-      by the Cosine distance. The model is based on RMNet backbone that was developed
-      for fast inference. A single reidentification head from the 1/16 scale feature
-      map outputs the embedding vector of 256 floats. The model is provided without
-      last calibration layer, but can be used in the same way as the original model
-      (with insignificant drop in accuracy).
-    files:
-      - name: person-reidentification-retail-0079-fp16.xml
-=======
       - name: FP16/person-reidentification-retail-0079.xml
->>>>>>> c930612d
         sha256: b8f53174f7f7a02a01540042f4778a414ae1218e48bf5881d128b01f8dae88bd
         source: https://download.01.org/opencv/2019/open_model_zoo/R1/20190404_140900_models_bin/person-reidentification-retail-0079/FP16/person-reidentification-retail-0079.xml
       - name: FP16/person-reidentification-retail-0079.bin
@@ -1987,22 +1588,7 @@
       - name: FP32/person-vehicle-bike-detection-crossroad-0078.bin
         sha256: d9969d9fbef7f69f1fe683344746953dd7638b6d9d323dc8aa8a58671dc46ca7
         source: https://download.01.org/opencv/2019/open_model_zoo/R1/20190404_140900_models_bin/person-vehicle-bike-detection-crossroad-0078/FP32/person-vehicle-bike-detection-crossroad-0078.bin
-<<<<<<< HEAD
-    output: "Security/object_detection/crossroad/0078/dldt/"
-    framework: dldt
-    license: https://raw.githubusercontent.com/opencv/open_model_zoo/master/LICENSE
-
-  - name: "person-vehicle-bike-detection-crossroad-0078-fp16"
-    description: >-
-      Person/Vehicle/Bike detector is based on SSD detection architecture, RMNet backbone,
-      and learnable image downscale block (like person-vehicle-bike-detection-crossroad-0066,
-      but with extra pooling). The model is intended for security surveillance applications
-      and works in a variety of scenes and weather/lighting conditions.
-    files:
-      - name: person-vehicle-bike-detection-crossroad-0078-fp16.xml
-=======
       - name: FP16/person-vehicle-bike-detection-crossroad-0078.xml
->>>>>>> c930612d
         sha256: 6dee99dc7fd212f5fa3b7eaac2eff1567f546435c640a849d016654be4e295b7
         source: https://download.01.org/opencv/2019/open_model_zoo/R1/20190404_140900_models_bin/person-vehicle-bike-detection-crossroad-0078/FP16/person-vehicle-bike-detection-crossroad-0078.xml
       - name: FP16/person-vehicle-bike-detection-crossroad-0078.bin
@@ -2023,39 +1609,13 @@
       - name: FP32/road-segmentation-adas-0001.bin
         sha256: e4ec8fa66deb6904b5b6faa109fa699098cc1f947bf5216c6e31595ec397c569
         source: https://download.01.org/opencv/2019/open_model_zoo/R1/20190404_140900_models_bin/road-segmentation-adas-0001/FP32/road-segmentation-adas-0001.bin
-<<<<<<< HEAD
-    output: "Transportation/segmentation/curbs/dldt/"
-    framework: dldt
-    license: https://raw.githubusercontent.com/opencv/open_model_zoo/master/LICENSE
-
-  - name: "road-segmentation-adas-0001-fp16"
-    description: >-
-      This is a segmentation network to classify each pixel into four classes: BG,
-      road, curb, mark.
-    files:
-      - name: road-segmentation-adas-0001-fp16.xml
-=======
       - name: FP16/road-segmentation-adas-0001.xml
->>>>>>> c930612d
         sha256: ad294f6070976ff45130e93dc382058f4b17d487cdd302e89780f7c3b30280dc
         source: https://download.01.org/opencv/2019/open_model_zoo/R1/20190404_140900_models_bin/road-segmentation-adas-0001/FP16/road-segmentation-adas-0001.xml
       - name: FP16/road-segmentation-adas-0001.bin
         sha256: 292b8c8789d66f102ffb9b87104b39488bfa55293ef97e7d6a50439762cdd884
         source: https://download.01.org/opencv/2019/open_model_zoo/R1/20190404_140900_models_bin/road-segmentation-adas-0001/FP16/road-segmentation-adas-0001.bin
-<<<<<<< HEAD
-    output: "Transportation/segmentation/curbs/dldt/"
-    framework: dldt
-    license: https://raw.githubusercontent.com/opencv/open_model_zoo/master/LICENSE
-
-  - name: "road-segmentation-adas-0001-int8"
-    description: >-
-      This is a segmentation network to classify each pixel into four classes: BG,
-      road, curb, mark.
-    files:
-      - name: road-segmentation-adas-0001-int8.xml
-=======
       - name: INT8/road-segmentation-adas-0001.xml
->>>>>>> c930612d
         sha256: 891a58c1b62d343ebb05038010c527ab05b0122bc03c4e7be39be19b30048ae0
         source: https://download.01.org/opencv/2019/open_model_zoo/R1/20190404_140900_models_bin/road-segmentation-adas-0001/INT8/road-segmentation-adas-0001.xml
       - name: INT8/road-segmentation-adas-0001.bin
@@ -2115,59 +1675,7 @@
       - name: FP32/semantic-segmentation-adas-0001.bin
         sha256: 5a616b105fa42f574e4d23cfc227c10b8bdcc0ba0e66864d7aa4b8a269b7cc76
         source: https://download.01.org/opencv/2019/open_model_zoo/R1/20190404_140900_models_bin/semantic-segmentation-adas-0001/FP32/semantic-segmentation-adas-0001.bin
-<<<<<<< HEAD
-    output: "Transportation/segmentation/semantic_segmentation/icnet_icv/dldt/"
-    framework: dldt
-    license: https://raw.githubusercontent.com/opencv/open_model_zoo/master/LICENSE
-
-  - name: "semantic-segmentation-adas-0001-fp16"
-    description: >-
-      This is a segmentation network to classify each pixel into 20 classes:
-
-      - road
-
-      - sidewalk
-
-      - building
-
-      - wall
-
-      - fence
-
-      - pole
-
-      - traffic light
-
-      - traffic sign
-
-      - vegetation
-
-      - terrain
-
-      - sky
-
-      - person
-
-      - rider
-
-      - car
-
-      - truck
-
-      - bus
-
-      - train
-
-      - motorcycle
-
-      - bicycle
-
-      - ego-vehicle
-    files:
-      - name: semantic-segmentation-adas-0001-fp16.xml
-=======
       - name: FP16/semantic-segmentation-adas-0001.xml
->>>>>>> c930612d
         sha256: 10696961209fbdf6106196b4aa8574aa2311031eae568a5e0f1583ab9c6f1d1d
         source: https://download.01.org/opencv/2019/open_model_zoo/R1/20190404_140900_models_bin/semantic-segmentation-adas-0001/FP16/semantic-segmentation-adas-0001.xml
       - name: FP16/semantic-segmentation-adas-0001.bin
@@ -2189,21 +1697,7 @@
       - name: FP32/single-image-super-resolution-1033.bin
         sha256: eab6008bc5c2773199078402d4ad68072e0d4a7bfc5c6b7bcfe7d8230ea5eb5b
         source: https://download.01.org/opencv/2019/open_model_zoo/R1/20190404_140900_models_bin/single-image-super-resolution-1033/FP32/single-image-super-resolution-1033.bin
-<<<<<<< HEAD
-    output: "Security/super_resolution/srresnet/dldt/"
-    framework: dldt
-    license: https://raw.githubusercontent.com/opencv/open_model_zoo/master/LICENSE
-
-  - name: "single-image-super-resolution-1033-fp16"
-    description: >-
-      An Attention-Based Approach for Single Image Super Resolution <https://arxiv.org/pdf/1807.06779.pdf>
-      but with reduced number of channels and changes in network achitecture. It enhances
-      the resolution of the input image by a factor of 3.
-    files:
-      - name: single-image-super-resolution-1033-fp16.xml
-=======
       - name: FP16/single-image-super-resolution-1033.xml
->>>>>>> c930612d
         sha256: 09548920b37974d6bcbd5ed6d03825da363062dddba86fcc72ab2a56e4bbc0f5
         source: https://download.01.org/opencv/2019/open_model_zoo/R1/20190404_140900_models_bin/single-image-super-resolution-1033/FP16/single-image-super-resolution-1033.xml
       - name: FP16/single-image-super-resolution-1033.bin
@@ -2225,21 +1719,7 @@
       - name: FP32/text-detection-0002.bin
         sha256: fd2cdb0d70d816361c156fbc42a3363535009e1a7140494a4fb1acc7acbe4555
         source: https://download.01.org/opencv/2019/open_model_zoo/R1/20190404_140900_models_bin/text-detection-0002/FP32/text-detection-0002.bin
-<<<<<<< HEAD
-    output: "Retail/object_detection/text/pixel_link_mobilenet_v2/0001/"
-    framework: dldt
-    license: https://raw.githubusercontent.com/opencv/open_model_zoo/master/LICENSE
-
-  - name: "text-detection-0002-fp16"
-    description: >-
-      Text detector based on PixelLink <https://arxiv.org/pdf/1801.01315.pdf> architecture
-      with MobileNetV2 <https://arxiv.org/pdf/1801.04381.pdf> as a backbone for indoor/outdoor
-      scenes.
-    files:
-      - name: text-detection-0002-fp16.xml
-=======
       - name: FP16/text-detection-0002.xml
->>>>>>> c930612d
         sha256: 6193001bbef96a6f40fd3f0cc1726669baff9f1a5a6bcaa9d0eb9cda5f9513b4
         source: https://download.01.org/opencv/2019/open_model_zoo/R1/20190404_140900_models_bin/text-detection-0002/FP16/text-detection-0002.xml
       - name: FP16/text-detection-0002.bin
@@ -2260,39 +1740,13 @@
       - name: FP32/vehicle-attributes-recognition-barrier-0039.bin
         sha256: 8195ea60216d9aefdab41e3129900aa847f4f0d3d003ce93aa15ecba0ca18e91
         source: https://download.01.org/opencv/2019/open_model_zoo/R1/20190404_140900_models_bin/vehicle-attributes-recognition-barrier-0039/FP32/vehicle-attributes-recognition-barrier-0039.bin
-<<<<<<< HEAD
-    output: "Security/object_attributes/vehicle/resnet10_update_1/dldt/"
-    framework: dldt
-    license: https://raw.githubusercontent.com/opencv/open_model_zoo/master/LICENSE
-
-  - name: "vehicle-attributes-recognition-barrier-0039-fp16"
-    description: >-
-      This model presents a vehicle attributes classification algorithm for a traffic
-      analysis scenario.
-    files:
-      - name: vehicle-attributes-recognition-barrier-0039-fp16.xml
-=======
       - name: FP16/vehicle-attributes-recognition-barrier-0039.xml
->>>>>>> c930612d
         sha256: 4987bda5dfc22429f9bc41f48ae9f8ac075224152551e8d90694657494707955
         source: https://download.01.org/opencv/2019/open_model_zoo/R1/20190404_140900_models_bin/vehicle-attributes-recognition-barrier-0039/FP16/vehicle-attributes-recognition-barrier-0039.xml
       - name: FP16/vehicle-attributes-recognition-barrier-0039.bin
         sha256: be8b61e337a23ffa57d1742f92d2317560303652f330fef0cbe918161bfcaf50
         source: https://download.01.org/opencv/2019/open_model_zoo/R1/20190404_140900_models_bin/vehicle-attributes-recognition-barrier-0039/FP16/vehicle-attributes-recognition-barrier-0039.bin
-<<<<<<< HEAD
-    output: "Security/object_attributes/vehicle/resnet10_update_1/dldt/"
-    framework: dldt
-    license: https://raw.githubusercontent.com/opencv/open_model_zoo/master/LICENSE
-
-  - name: "vehicle-attributes-recognition-barrier-0039-int8"
-    description: >-
-      This model presents a vehicle attributes classification algorithm for a traffic
-      analysis scenario.
-    files:
-      - name: vehicle-attributes-recognition-barrier-0039-int8.xml
-=======
       - name: INT8/vehicle-attributes-recognition-barrier-0039.xml
->>>>>>> c930612d
         sha256: 6b78a13e44ad3c7e6247061aec582e311d1d0b336a288bef1aceaa3d5147f0b1
         source: https://download.01.org/opencv/2019/open_model_zoo/R1/20190404_140900_models_bin/vehicle-attributes-recognition-barrier-0039/INT8/vehicle-attributes-recognition-barrier-0039.xml
       - name: INT8/vehicle-attributes-recognition-barrier-0039.bin
@@ -2313,39 +1767,13 @@
       - name: FP32/vehicle-detection-adas-0002.bin
         sha256: a3046a4d72eb8a382ae3056533f570e3e9b049d463a3b33bfe20bd1dc8f9c0e4
         source: https://download.01.org/opencv/2019/open_model_zoo/R1/20190404_140900_models_bin/vehicle-detection-adas-0002/FP32/vehicle-detection-adas-0002.bin
-<<<<<<< HEAD
-    output: "Transportation/object_detection/vehicle/mobilenet-reduced-ssd/dldt/"
-    framework: dldt
-    license: https://raw.githubusercontent.com/opencv/open_model_zoo/master/LICENSE
-
-  - name: "vehicle-detection-adas-0002-fp16"
-    description: >-
-      This is a vehicle detection network based on an SSD framework with tuned MobileNet
-      v1 as a feature extractor.
-    files:
-      - name: vehicle-detection-adas-0002-fp16.xml
-=======
       - name: FP16/vehicle-detection-adas-0002.xml
->>>>>>> c930612d
         sha256: d31ba2739f3aa953a17b1f645b77045e6116e3f890bd044414125c2965f8b654
         source: https://download.01.org/opencv/2019/open_model_zoo/R1/20190404_140900_models_bin/vehicle-detection-adas-0002/FP16/vehicle-detection-adas-0002.xml
       - name: FP16/vehicle-detection-adas-0002.bin
         sha256: 257a2a9c27ca3d3f5b515f982c3af50683ade869be966e57f0f04f2d95073714
         source: https://download.01.org/opencv/2019/open_model_zoo/R1/20190404_140900_models_bin/vehicle-detection-adas-0002/FP16/vehicle-detection-adas-0002.bin
-<<<<<<< HEAD
-    output: "Transportation/object_detection/vehicle/mobilenet-reduced-ssd/dldt/"
-    framework: dldt
-    license: https://raw.githubusercontent.com/opencv/open_model_zoo/master/LICENSE
-
-  - name: "vehicle-detection-adas-0002-int8"
-    description: >-
-      This is a vehicle detection network based on an SSD framework with tuned MobileNet
-      v1 as a feature extractor.
-    files:
-      - name: vehicle-detection-adas-0002-int8.xml
-=======
       - name: INT8/vehicle-detection-adas-0002.xml
->>>>>>> c930612d
         sha256: 40f9090d64ec72236e6b95a6f00220e8e5779e05fc4079febb22ad72b9bcd44f
         source: https://download.01.org/opencv/2019/open_model_zoo/R1/20190404_140900_models_bin/vehicle-detection-adas-0002/INT8/vehicle-detection-adas-0002.xml
       - name: INT8/vehicle-detection-adas-0002.bin
@@ -2366,20 +1794,7 @@
       - name: FP32/vehicle-license-plate-detection-barrier-0106.bin
         sha256: abf00b35146445fd6d11afb467d48558dbeba0cc11d87968171d20373d4cc613
         source: https://download.01.org/opencv/2019/open_model_zoo/R1/20190404_140900_models_bin/vehicle-license-plate-detection-barrier-0106/FP32/vehicle-license-plate-detection-barrier-0106.bin
-<<<<<<< HEAD
-    output: "Security/object_detection/barrier/0106/dldt/"
-    framework: dldt
-    license: https://raw.githubusercontent.com/opencv/open_model_zoo/master/LICENSE
-
-  - name: "vehicle-license-plate-detection-barrier-0106-fp16"
-    description: >-
-      This is a MobileNetV2 + SSD-based vehicle and (Chinese) license plate detector
-      for the "Barrier" use case.
-    files:
-      - name: vehicle-license-plate-detection-barrier-0106-fp16.xml
-=======
       - name: FP16/vehicle-license-plate-detection-barrier-0106.xml
->>>>>>> c930612d
         sha256: 9ad78ae598376addd0e1fe859790cd07a96f76f1ac198a55aeb80243df8645aa
         source: https://download.01.org/opencv/2019/open_model_zoo/R1/20190404_140900_models_bin/vehicle-license-plate-detection-barrier-0106/FP16/vehicle-license-plate-detection-barrier-0106.xml
       - name: FP16/vehicle-license-plate-detection-barrier-0106.bin
@@ -2418,21 +1833,7 @@
       - name: FP32/single-image-super-resolution-1032.bin
         sha256: 4840a2f6d1793052b5b0cd5f5da4d69315831b044951c413a267ccf923ef7ebd
         source: https://download.01.org/opencv/2019/open_model_zoo/R1/20190404_140900_models_bin/single-image-super-resolution-1032/FP32/single-image-super-resolution-1032.bin
-<<<<<<< HEAD
-    output: "Security/super_resolution/srresnet/dldt/1032/"
-    framework: dldt
-    license: https://raw.githubusercontent.com/opencv/open_model_zoo/master/LICENSE
-
-  - name: "single-image-super-resolution-1032-fp16"
-    description: >-
-      An Attention-Based Approach for Single Image Super Resolution <https://arxiv.org/pdf/1807.06779.pdf>
-      but with reduced number of channels and changes in network achitecture. It enhances
-      the resolution of the input image by a factor of 4.
-    files:
-      - name: single-image-super-resolution-1032-fp16.xml
-=======
       - name: FP16/single-image-super-resolution-1032.xml
->>>>>>> c930612d
         sha256: a6e670402d9f2b34ca4721bb89196a5e018daaee0e47de61ac5aedbadaa49529
         source: https://download.01.org/opencv/2019/open_model_zoo/R1/20190404_140900_models_bin/single-image-super-resolution-1032/FP16/single-image-super-resolution-1032.xml
       - name: FP16/single-image-super-resolution-1032.bin
@@ -2460,27 +1861,7 @@
       - name: FP32/action-recognition-0001-encoder.bin
         sha256: 35e1454bdac521c7b7664db9b26aebda2bba6944e9da225e9884c0241021d92a
         source: https://download.01.org/opencv/2019/open_model_zoo/R1/20190404_140900_models_bin/action-recognition-0001-encoder/FP32/action-recognition-0001-encoder.bin
-<<<<<<< HEAD
-    output: "Transportation/action_recognition/resnet34_vtn/kinetics/encoder/dldt/"
-    framework: dldt
-    license: https://raw.githubusercontent.com/opencv/open_model_zoo/master/LICENSE
-
-  - name: "action-recognition-0001-encoder-fp16"
-    description: >-
-      This is an general-purpose action recognition model for Kinetics-400 dataset.
-      The model uses Video Transformer approach with ResNet34 encoder. Please refer
-      to the kinetics <https://deepmind.com/research/open-source/open-source-datasets/kinetics/>
-      dataset specification to see list of action that are recognised by this model.
-
-      This model is only encoder part of the whole pipeline. It accepts video frame
-      and produces embedding. Use action-recognition-0001-decoder to produce prediction
-      from embeddings of 16 frames. Video frames should be sampled to cover ~1 second
-      fragment (i.e. skip every second frame in 30 fps video).
-    files:
-      - name: action-recognition-0001-encoder-fp16.xml
-=======
       - name: FP16/action-recognition-0001-encoder.xml
->>>>>>> c930612d
         sha256: 852ae9a90dce025e0a0d95af94de54c58686bf3032d74c8fd5e32337fe4055fb
         source: https://download.01.org/opencv/2019/open_model_zoo/R1/20190404_140900_models_bin/action-recognition-0001-encoder/FP16/action-recognition-0001-encoder.xml
       - name: FP16/action-recognition-0001-encoder.bin
@@ -2502,21 +1883,7 @@
       - name: FP32/instance-segmentation-security-0049.bin
         sha256: 7565934ca333d2c7ae6978d47a22e12f94e96101b3743aa28fd98886362be807
         source: https://download.01.org/opencv/2019/open_model_zoo/R1/20190404_140900_models_bin/instance-segmentation-security-0049/FP32/instance-segmentation-security-0049.bin
-<<<<<<< HEAD
-    output: "Security/instance_segmentation/common/0049/dldt/"
-    framework: dldt
-    license: https://raw.githubusercontent.com/opencv/open_model_zoo/master/LICENSE
-
-  - name: "instance-segmentation-security-0049-fp16"
-    description: >-
-      This model is an instance segmentation network for 80 classes of objects. It
-      is a Mask-RCNN-like model with ResNet50 backbone, Feature Pyramid Networks block
-      for feature maps refinement and relatively light segmentation head.
-    files:
-      - name: instance-segmentation-security-0049-fp16.xml
-=======
       - name: FP16/instance-segmentation-security-0049.xml
->>>>>>> c930612d
         sha256: 0723349aec16f7382b0e1778a2765ce87db236ab0de6220cd31775c3f1c05462
         source: https://download.01.org/opencv/2019/open_model_zoo/R1/20190404_140900_models_bin/instance-segmentation-security-0049/FP16/instance-segmentation-security-0049.xml
       - name: FP16/instance-segmentation-security-0049.bin
@@ -2560,27 +1927,7 @@
       - name: FP32/driver-action-recognition-adas-0002-decoder.bin
         sha256: c4c302f54a79364e672e91b7c202275545cff1468ad0a6b226c45baac0082e71
         source: https://download.01.org/opencv/2019/open_model_zoo/R1/20190404_140900_models_bin/driver-action-recognition-adas-0002-decoder/FP32/driver-action-recognition-adas-0002-decoder.bin
-<<<<<<< HEAD
-    output: "Transportation/action_recognition/driver_monitoring/mobilenetv2/decoder/dldt/"
-    framework: dldt
-    license: https://raw.githubusercontent.com/opencv/open_model_zoo/master/LICENSE
-
-  - name: "driver-action-recognition-adas-0002-decoder-fp16"
-    description: >-
-      This is an action recognition model for the driver monitoring use case. The
-      model uses Video Transformer approach with MobileNetv2 encoder. It is able to
-      recognize the following actions: drinking, doing hair or making up, operating
-      the radio, reaching behind, safe driving, talking on the phone, texting.
-
-      This model is only decoder part of the whole pipeline. It accepts stack of frame
-      embeddings, computed by driver-action-recognition-adas-0002-encoder, and produces
-      prediction on input video. Video frames should be sampled to cover ~1 second
-      fragment (i.e. skip every second frame in 30 fps video).
-    files:
-      - name: driver-action-recognition-adas-0002-decoder-fp16.xml
-=======
       - name: FP16/driver-action-recognition-adas-0002-decoder.xml
->>>>>>> c930612d
         sha256: d85192c526c537280d35cf369af98ffe205612088a143f7fcb92eb4c94b38006
         source: https://download.01.org/opencv/2019/open_model_zoo/R1/20190404_140900_models_bin/driver-action-recognition-adas-0002-decoder/FP16/driver-action-recognition-adas-0002-decoder.xml
       - name: FP16/driver-action-recognition-adas-0002-decoder.bin
@@ -2620,24 +1967,7 @@
       - name: FP32/person-detection-action-recognition-teacher-0002.bin
         sha256: 231e01a33e8ceec66af07a54991c4611ec74a5e5f3070ac9482f4ab242b10d46
         source: https://download.01.org/opencv/2019/open_model_zoo/R1/20190404_140900_models_bin/person-detection-action-recognition-teacher-0002/FP32/person-detection-action-recognition-teacher-0002.bin
-<<<<<<< HEAD
-    output:  "Retail/action_detection/teacher/rmnet_ssd/0005_cut/dldt"
-    framework: dldt
-    license: https://raw.githubusercontent.com/opencv/open_model_zoo/master/LICENSE
-
-  - name: "person-detection-action-recognition-teacher-0002-fp16"
-    description: >-
-      This is an action detector for the Smart Classroom scenario. It is based on
-      the RMNet backbone that includes depth-wise convolutions to reduce the amount
-      of computations for the 3x3 convolution block. The first SSD head from 1/16
-      scale feature map has four clustered prior boxes and outputs detected persons
-      (two class detector). The second SSD-based head predicts actions of the detected
-      persons. Possible actions: standing, writing, demonstrating.
-    files:
-      - name: person-detection-action-recognition-teacher-0002-fp16.xml
-=======
       - name: FP16/person-detection-action-recognition-teacher-0002.xml
->>>>>>> c930612d
         sha256: ad5b89b88ab04c05cb3b9fc5b968a027434719030b76f4538b6c944078338ac4
         source: https://download.01.org/opencv/2019/open_model_zoo/R1/20190404_140900_models_bin/person-detection-action-recognition-teacher-0002/FP16/person-detection-action-recognition-teacher-0002.xml
       - name: FP16/person-detection-action-recognition-teacher-0002.bin
@@ -2659,21 +1989,7 @@
       - name: FP32/instance-segmentation-security-0033.bin
         sha256: 1f496c48b4fc8ebc38f0ffb7ba82d638ff1ad2209ac9f504f7228e85a4d41f11
         source: https://download.01.org/opencv/2019/open_model_zoo/R1/20190404_140900_models_bin/instance-segmentation-security-0033/FP32/instance-segmentation-security-0033.bin
-<<<<<<< HEAD
-    output: "Security/instance_segmentation/common/0033/dldt/"
-    framework: dldt
-    license: https://raw.githubusercontent.com/opencv/open_model_zoo/master/LICENSE
-
-  - name: "instance-segmentation-security-0033-fp16"
-    description: >-
-      This model is an instance segmentation network for 80 classes of objects. It
-      is a Mask-RCNN-like model with ResNeXt152 backbone and Feature Pyramid Networks
-      block for feature maps refinement.
-    files:
-      - name: instance-segmentation-security-0033-fp16.xml
-=======
       - name: FP16/instance-segmentation-security-0033.xml
->>>>>>> c930612d
         sha256: 68c967b026008cf6750c02846d25dec1f072fd43127a5b852998432b4ef034fb
         source: https://download.01.org/opencv/2019/open_model_zoo/R1/20190404_140900_models_bin/instance-segmentation-security-0033/FP16/instance-segmentation-security-0033.xml
       - name: FP16/instance-segmentation-security-0033.bin
@@ -2701,27 +2017,7 @@
       - name: FP32/action-recognition-0001-decoder.bin
         sha256: a840e506f821d927fda6f7dfa597adae29b0d68363727d0b31f56a7c4dfd80b5
         source: https://download.01.org/opencv/2019/open_model_zoo/R1/20190404_140900_models_bin/action-recognition-0001-decoder/FP32/action-recognition-0001-decoder.bin
-<<<<<<< HEAD
-    output: "Transportation/action_recognition/resnet34_vtn/kinetics/decoder/dldt/"
-    framework: dldt
-    license: https://raw.githubusercontent.com/opencv/open_model_zoo/master/LICENSE
-
-  - name: "action-recognition-0001-decoder-fp16"
-    description: >-
-      This is an general-purpose action recognition model for Kinetics-400 dataset.
-      The model uses Video Transformer approach with ResNet34 encoder. Please refer
-      to the kinetics <https://deepmind.com/research/open-source/open-source-datasets/kinetics/>
-      dataset specification to see list of action that are recognised by this model.
-
-      This model is only decoder part of the whole pipeline. It accepts stack of frame
-      embeddings, computed by action-recognition-0001-encoder, and produces prediction
-      on input video. Video frames should be sampled to cover ~1 second fragment (i.e.
-      skip every second frame in 30 fps video).
-    files:
-      - name: action-recognition-0001-decoder-fp16.xml
-=======
       - name: FP16/action-recognition-0001-decoder.xml
->>>>>>> c930612d
         sha256: 220f09742e7ee77b44b1cab3491ac792a004ec6eb1551211b29e7c32c85ff0a0
         source: https://download.01.org/opencv/2019/open_model_zoo/R1/20190404_140900_models_bin/action-recognition-0001-decoder/FP16/action-recognition-0001-decoder.xml
       - name: FP16/action-recognition-0001-decoder.bin
@@ -2743,21 +2039,7 @@
       - name: FP32/text-recognition-0012.bin
         sha256: d057d4536805ce4529876964e8277a21dbcfae4a65a7762417b4c884cb866347
         source: https://download.01.org/opencv/2019/open_model_zoo/R1/20190404_140900_models_bin/text-recognition-0012/FP32/text-recognition-0012.bin
-<<<<<<< HEAD
-    output: "Retail/text_recognition/bilstm_crnn_bilstm_decoder/0012/dldt/"
-    framework: dldt
-    license: https://raw.githubusercontent.com/opencv/open_model_zoo/master/LICENSE
-
-  - name: "text-recognition-0012-fp16"
-    description: >-
-      This is a network for text recognition scenario. It consists of VGG16-like backbone
-      and bidirectional LSTM encoder-decoder. The network is able to recognize case-insensitive
-      alpha-numeric text (36 unique symbols).
-    files:
-      - name: text-recognition-0012-fp16.xml
-=======
       - name: FP16/text-recognition-0012.xml
->>>>>>> c930612d
         sha256: 322f6c6902714b81084bc71f560af2a6df69581181549e3d640ddef153c13b9e
         source: https://download.01.org/opencv/2019/open_model_zoo/R1/20190404_140900_models_bin/text-recognition-0012/FP16/text-recognition-0012.xml
       - name: FP16/text-recognition-0012.bin
@@ -2785,27 +2067,7 @@
       - name: FP32/driver-action-recognition-adas-0002-encoder.bin
         sha256: f49782784647b4d84520d83b1260054ed6d6ce4c3da49e92357f64727a147805
         source: https://download.01.org/opencv/2019/open_model_zoo/R1/20190404_140900_models_bin/driver-action-recognition-adas-0002-encoder/FP32/driver-action-recognition-adas-0002-encoder.bin
-<<<<<<< HEAD
-    output: "Transportation/action_recognition/driver_monitoring/mobilenetv2/encoder/dldt/"
-    framework: dldt
-    license: https://raw.githubusercontent.com/opencv/open_model_zoo/master/LICENSE
-
-  - name: "driver-action-recognition-adas-0002-encoder-fp16"
-    description: >-
-      This is an action recognition model for the driver monitoring use case. The
-      model uses Video Transformer approach with MobileNetv2 encoder. It is able to
-      recognize the following actions: drinking, doing hair or making up, operating
-      the radio, reaching behind, safe driving, talking on the phone, texting.
-
-      This model is only encoder part of the whole pipeline. It accepts video frame
-      and produces embedding. Use driver-action-recognition-adas-0002-decoder to produce
-      prediction from embeddings of 16 frames. Video frames should be sampled to cover
-      ~1 second fragment (i.e. skip every second frame in 30 fps video).
-    files:
-      - name: driver-action-recognition-adas-0002-encoder-fp16.xml
-=======
       - name: FP16/driver-action-recognition-adas-0002-encoder.xml
->>>>>>> c930612d
         sha256: a20c385b32b426db15eb0554a8428c8239aa3fbc7e63894f332d6ad4af65969c
         source: https://download.01.org/opencv/2019/open_model_zoo/R1/20190404_140900_models_bin/driver-action-recognition-adas-0002-encoder/FP16/driver-action-recognition-adas-0002-encoder.xml
       - name: FP16/driver-action-recognition-adas-0002-encoder.bin
@@ -2825,37 +2087,13 @@
       - name: FP32/gaze-estimation-adas-0002.bin
         sha256: 9c48f7595d1dbb13dded4371e165401c9acc04c4018e8d3e05148c8a98f88727
         source: https://download.01.org/opencv/2019/open_model_zoo/R1/20190404_140900_models_bin/gaze-estimation-adas-0002/FP32/gaze-estimation-adas-0002.bin
-<<<<<<< HEAD
-    output: "Transportation/object_attributes/gaze/custom-architecture/dldt/"
-    framework: dldt
-    license: https://raw.githubusercontent.com/opencv/open_model_zoo/master/LICENSE
-
-  - name: "gaze-estimation-adas-0002-fp16"
-    description: >-
-      This is a custom VGG-like convolutional neural network for gaze direction estimation.
-    files:
-      - name: gaze-estimation-adas-0002-fp16.xml
-=======
       - name: FP16/gaze-estimation-adas-0002.xml
->>>>>>> c930612d
         sha256: 48724b449b8f379f646141411530342078cc738306e78fed3c969d83e8fd58e0
         source: https://download.01.org/opencv/2019/open_model_zoo/R1/20190404_140900_models_bin/gaze-estimation-adas-0002/FP16/gaze-estimation-adas-0002.xml
       - name: FP16/gaze-estimation-adas-0002.bin
         sha256: f10fae31d4bc925ea1b38f528a0adc7bde4b01badb427597bad0703e7adc947d
         source: https://download.01.org/opencv/2019/open_model_zoo/R1/20190404_140900_models_bin/gaze-estimation-adas-0002/FP16/gaze-estimation-adas-0002.bin
-<<<<<<< HEAD
-    output: "Transportation/object_attributes/gaze/custom-architecture/dldt/"
-    framework: dldt
-    license: https://raw.githubusercontent.com/opencv/open_model_zoo/master/LICENSE
-
-  - name: "gaze-estimation-adas-0002-int8"
-    description: >-
-      This is a custom VGG-like convolutional neural network for gaze direction estimation.
-    files:
-      - name: gaze-estimation-adas-0002-int8.xml
-=======
       - name: INT8/gaze-estimation-adas-0002.xml
->>>>>>> c930612d
         sha256: 580c768b167d78039ccec566e6c5bde3a82d5aee785867423bc867c78ce57247
         source: https://download.01.org/opencv/2019/open_model_zoo/R1/20190404_140900_models_bin/gaze-estimation-adas-0002/INT8/gaze-estimation-adas-0002.xml
       - name: INT8/gaze-estimation-adas-0002.bin
@@ -2898,24 +2136,7 @@
       - name: FP32/person-detection-raisinghand-recognition-0001.bin
         sha256: 0e0b22f2c3731cc6226e96710c558190b8b53777bb194152563249d305fb5498
         source: https://download.01.org/opencv/2019/open_model_zoo/R1/20190404_140900_models_bin/person-detection-raisinghand-recognition-0001/FP32/person-detection-raisinghand-recognition-0001.bin
-<<<<<<< HEAD
-    output: "Retail/action_detection/pedestrian/rmnet_ssd/0165_cut_2cl/dldt/"
-    framework: dldt
-    license: https://raw.githubusercontent.com/opencv/open_model_zoo/master/LICENSE
-
-  - name: "person-detection-raisinghand-recognition-0001-fp16"
-    description: >-
-      This is an action detector for the Smart Classroom scenario. It is based on
-      the RMNet backbone that includes depth-wise convolutions to reduce the amount
-      of computations for the 3x3 convolution block. The first SSD head from 1/16
-      scale feature map has four clustered prior boxes and outputs detected persons
-      (two class detector). The second SSD-based head predicts actions of the detected
-      persons. Possible actions: raising hand and other.
-    files:
-      - name: person-detection-raisinghand-recognition-0001-fp16.xml
-=======
       - name: FP16/person-detection-raisinghand-recognition-0001.xml
->>>>>>> c930612d
         sha256: 0f091550cdc61d709fbe0d6eb0f86b6bfaae771e66c5c579d7b0933b8f6db965
         source: https://download.01.org/opencv/2019/open_model_zoo/R1/20190404_140900_models_bin/person-detection-raisinghand-recognition-0001/FP16/person-detection-raisinghand-recognition-0001.xml
       - name: FP16/person-detection-raisinghand-recognition-0001.bin
@@ -2938,22 +2159,7 @@
       - name: FP32/handwritten-score-recognition-0001.bin
         sha256: 5d2b8fc1233a184335728c8582f3458d44164f8de4a47e85d5865da69efe158c
         source: https://download.01.org/opencv/2019/open_model_zoo/R1/20190404_140900_models_bin/handwritten-score-recognition-0001/FP32/handwritten-score-recognition-0001.bin
-<<<<<<< HEAD
-    output: "Retail/handwritten-score-recognition/0001/dldt/"
-    framework: dldt
-    license: https://raw.githubusercontent.com/opencv/open_model_zoo/master/LICENSE
-
-  - name: "handwritten-score-recognition-0001-fp16"
-    description: >-
-      This is a network for text recognition scenario. It consists of VGG16-like backbone
-      and bidirectional LSTM encoder-decoder. The network is able to recognize school
-      marks that should have format either `<digit>` or `<digit>.<digit>` (e.g. `4`
-      or `3.5`).
-    files:
-      - name: handwritten-score-recognition-0001-fp16.xml
-=======
       - name: FP16/handwritten-score-recognition-0001.xml
->>>>>>> c930612d
         sha256: d36c5a3396aaaed02d1734ac2d03c8e656ab4e8432147d0473dfdd4dbb890745
         source: https://download.01.org/opencv/2019/open_model_zoo/R1/20190404_140900_models_bin/handwritten-score-recognition-0001/FP16/handwritten-score-recognition-0001.xml
       - name: FP16/handwritten-score-recognition-0001.bin
