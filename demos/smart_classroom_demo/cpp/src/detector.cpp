--- conflicted
+++ resolved
@@ -77,11 +77,7 @@
 
     InputsDataMap inputInfo(cnnNetwork.getInputsInfo());
     if (inputInfo.size() != 1) {
-<<<<<<< HEAD
-        IE_THROW() << "Face Detection network should have only one input";
-=======
         throw std::runtime_error("Face Detection network should have only one input");
->>>>>>> db2675d3
     }
     InputInfo::Ptr inputInfoFirst = inputInfo.begin()->second;
     inputInfoFirst->setPrecision(Precision::U8);
@@ -96,11 +92,7 @@
 
     OutputsDataMap outputInfo(cnnNetwork.getOutputsInfo());
     if (outputInfo.size() != 1) {
-<<<<<<< HEAD
-        IE_THROW() << "Face Detection network should have only one output";
-=======
         throw std::runtime_error("Face Detection network should have only one output");
->>>>>>> db2675d3
     }
     DataPtr& _output = outputInfo.begin()->second;
     output_name_ = outputInfo.begin()->first;
@@ -109,19 +101,11 @@
     max_detections_count_ = outputDims[2];
     object_size_ = outputDims[3];
     if (object_size_ != 7) {
-<<<<<<< HEAD
-        IE_THROW() << "Face Detection network output layer should have 7 as a last dimension";
-    }
-    if (outputDims.size() != 4) {
-        IE_THROW() << "Face Detection network output should have 4 dimensions, but had " +
-                              std::to_string(outputDims.size());
-=======
         throw std::runtime_error("Face Detection network output layer should have 7 as a last dimension");
     }
     if (outputDims.size() != 4) {
         throw std::runtime_error("Face Detection network output should have 4 dimensions, but had " +
                               std::to_string(outputDims.size()));
->>>>>>> db2675d3
     }
     _output->setPrecision(Precision::FP32);
     _output->setLayout(TensorDesc::getLayoutByDims(_output->getDims()));
