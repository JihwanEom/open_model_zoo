--- conflicted
+++ resolved
@@ -126,11 +126,8 @@
     'ReDWebDatasetConverter',
     'FashionMnistConverter',
     'InpaintingConverter',
-<<<<<<< HEAD
     'mrlEyes_2018_01_Converter',
-=======
     'StyleTransferConverter',
->>>>>>> 26a84ba5
     'Wikitext2RawConverter',
     'ImageProcessingConverter'
 ]